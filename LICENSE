--- conflicted
+++ resolved
@@ -1,392 +1,190 @@
-<<<<<<< HEAD
-European Union Public Licence
-V. 1.1
+EUROPEAN UNION PUBLIC LICENCE v. 1.2
+EUPL © the European Union 2007, 2016
+
+This European Union Public Licence (the ‘EUPL’) applies to the Work (as defined below) which is provided under the
+terms of this Licence. Any use of the Work, other than as authorised under this Licence is prohibited (to the extent such
+use is covered by a right of the copyright holder of the Work).
+The Work is provided under the terms of this Licence when the Licensor (as defined below) has placed the following
+notice immediately following the copyright notice for the Work:
+                          Licensed under the EUPL
+or has expressed by any other means his willingness to license under the EUPL.
+
+1.Definitions
+In this Licence, the following terms have the following meaning:
+— ‘The Licence’:this Licence.
+— ‘The Original Work’:the work or software distributed or communicated by the Licensor under this Licence, available
+as Source Code and also as Executable Code as the case may be.
+— ‘Derivative Works’:the works or software that could be created by the Licensee, based upon the Original Work or
+modifications thereof. This Licence does not define the extent of modification or dependence on the Original Work
+required in order to classify a work as a Derivative Work; this extent is determined by copyright law applicable in
+the country mentioned in Article 15.
+— ‘The Work’:the Original Work or its Derivative Works.
+— ‘The Source Code’:the human-readable form of the Work which is the most convenient for people to study and
+modify.
+— ‘The Executable Code’:any code which has generally been compiled and which is meant to be interpreted by
+a computer as a program.
+— ‘The Licensor’:the natural or legal person that distributes or communicates the Work under the Licence.
+— ‘Contributor(s)’:any natural or legal person who modifies the Work under the Licence, or otherwise contributes to
+the creation of a Derivative Work.
+— ‘The Licensee’ or ‘You’:any natural or legal person who makes any usage of the Work under the terms of the
+Licence.
+— ‘Distribution’ or ‘Communication’:any act of selling, giving, lending, renting, distributing, communicating,
+transmitting, or otherwise making available, online or offline, copies of the Work or providing access to its essential
+functionalities at the disposal of any other natural or legal person.
+
+2.Scope of the rights granted by the Licence
+The Licensor hereby grants You a worldwide, royalty-free, non-exclusive, sublicensable licence to do the following, for
+the duration of copyright vested in the Original Work:
+— use the Work in any circumstance and for all usage,
+— reproduce the Work,
+— modify the Work, and make Derivative Works based upon the Work,
+— communicate to the public, including the right to make available or display the Work or copies thereof to the public
+and perform publicly, as the case may be, the Work,
+— distribute the Work or copies thereof,
+— lend and rent the Work or copies thereof,
+— sublicense rights in the Work or copies thereof.
+Those rights can be exercised on any media, supports and formats, whether now known or later invented, as far as the
+applicable law permits so.
+In the countries where moral rights apply, the Licensor waives his right to exercise his moral right to the extent allowed
+by law in order to make effective the licence of the economic rights here above listed.
+The Licensor grants to the Licensee royalty-free, non-exclusive usage rights to any patents held by the Licensor, to the
+extent necessary to make use of the rights granted on the Work under this Licence.
+
+3.Communication of the Source Code
+The Licensor may provide the Work either in its Source Code form, or as Executable Code. If the Work is provided as
+Executable Code, the Licensor provides in addition a machine-readable copy of the Source Code of the Work along with
+each copy of the Work that the Licensor distributes or indicates, in a notice following the copyright notice attached to
+the Work, a repository where the Source Code is easily and freely accessible for as long as the Licensor continues to
+distribute or communicate the Work.
+
+4.Limitations on copyright
+Nothing in this Licence is intended to deprive the Licensee of the benefits from any exception or limitation to the
+exclusive rights of the rights owners in the Work, of the exhaustion of those rights or of other applicable limitations
+thereto.
+
+5.Obligations of the Licensee
+The grant of the rights mentioned above is subject to some restrictions and obligations imposed on the Licensee. Those
+obligations are the following:
+
+Attribution right: The Licensee shall keep intact all copyright, patent or trademarks notices and all notices that refer to
+the Licence and to the disclaimer of warranties. The Licensee must include a copy of such notices and a copy of the
+Licence with every copy of the Work he/she distributes or communicates. The Licensee must cause any Derivative Work
+to carry prominent notices stating that the Work has been modified and the date of modification.
+
+Copyleft clause: If the Licensee distributes or communicates copies of the Original Works or Derivative Works, this
+Distribution or Communication will be done under the terms of this Licence or of a later version of this Licence unless
+the Original Work is expressly distributed only under this version of the Licence — for example by communicating
+‘EUPL v. 1.2 only’. The Licensee (becoming Licensor) cannot offer or impose any additional terms or conditions on the
+Work or Derivative Work that alter or restrict the terms of the Licence.
+
+Compatibility clause: If the Licensee Distributes or Communicates Derivative Works or copies thereof based upon both
+the Work and another work licensed under a Compatible Licence, this Distribution or Communication can be done
+under the terms of this Compatible Licence. For the sake of this clause, ‘Compatible Licence’ refers to the licences listed
+in the appendix attached to this Licence. Should the Licensee's obligations under the Compatible Licence conflict with
+his/her obligations under this Licence, the obligations of the Compatible Licence shall prevail.
+
+Provision of Source Code: When distributing or communicating copies of the Work, the Licensee will provide
+a machine-readable copy of the Source Code or indicate a repository where this Source will be easily and freely available
+for as long as the Licensee continues to distribute or communicate the Work.
+Legal Protection: This Licence does not grant permission to use the trade names, trademarks, service marks, or names
+of the Licensor, except as required for reasonable and customary use in describing the origin of the Work and
+reproducing the content of the copyright notice.
+
+6.Chain of Authorship
+The original Licensor warrants that the copyright in the Original Work granted hereunder is owned by him/her or
+licensed to him/her and that he/she has the power and authority to grant the Licence.
+Each Contributor warrants that the copyright in the modifications he/she brings to the Work are owned by him/her or
+licensed to him/her and that he/she has the power and authority to grant the Licence.
+Each time You accept the Licence, the original Licensor and subsequent Contributors grant You a licence to their contributions
+to the Work, under the terms of this Licence.
+
+7.Disclaimer of Warranty
+The Work is a work in progress, which is continuously improved by numerous Contributors. It is not a finished work
+and may therefore contain defects or ‘bugs’ inherent to this type of development.
+For the above reason, the Work is provided under the Licence on an ‘as is’ basis and without warranties of any kind
+concerning the Work, including without limitation merchantability, fitness for a particular purpose, absence of defects or
+errors, accuracy, non-infringement of intellectual property rights other than copyright as stated in Article 6 of this
+Licence.
+This disclaimer of warranty is an essential part of the Licence and a condition for the grant of any rights to the Work.
+
+8.Disclaimer of Liability
+Except in the cases of wilful misconduct or damages directly caused to natural persons, the Licensor will in no event be
+liable for any direct or indirect, material or moral, damages of any kind, arising out of the Licence or of the use of the
+Work, including without limitation, damages for loss of goodwill, work stoppage, computer failure or malfunction, loss
+of data or any commercial damage, even if the Licensor has been advised of the possibility of such damage. However,
+the Licensor will be liable under statutory product liability laws as far such laws apply to the Work.
+
+9.Additional agreements
+While distributing the Work, You may choose to conclude an additional agreement, defining obligations or services
+consistent with this Licence. However, if accepting obligations, You may act only on your own behalf and on your sole
+responsibility, not on behalf of the original Licensor or any other Contributor, and only if You agree to indemnify,
+defend, and hold each Contributor harmless for any liability incurred by, or claims asserted against such Contributor by
+the fact You have accepted any warranty or additional liability.
+
+10.Acceptance of the Licence
+The provisions of this Licence can be accepted by clicking on an icon ‘I agree’ placed under the bottom of a window
+displaying the text of this Licence or by affirming consent in any other similar way, in accordance with the rules of
+applicable law. Clicking on that icon indicates your clear and irrevocable acceptance of this Licence and all of its terms
+and conditions.
+Similarly, you irrevocably accept this Licence and all of its terms and conditions by exercising any rights granted to You
+by Article 2 of this Licence, such as the use of the Work, the creation by You of a Derivative Work or the Distribution
+or Communication by You of the Work or copies thereof.
+
+11.Information to the public
+In case of any Distribution or Communication of the Work by means of electronic communication by You (for example,
+by offering to download the Work from a remote location) the distribution channel or media (for example, a website)
+must at least provide to the public the information requested by the applicable law regarding the Licensor, the Licence
+and the way it may be accessible, concluded, stored and reproduced by the Licensee.
+
+12.Termination of the Licence
+The Licence and the rights granted hereunder will terminate automatically upon any breach by the Licensee of the terms
+of the Licence.
+Such a termination will not terminate the licences of any person who has received the Work from the Licensee under
+the Licence, provided such persons remain in full compliance with the Licence.
+
+13.Miscellaneous
+Without prejudice of Article 9 above, the Licence represents the complete agreement between the Parties as to the
+Work.
+If any provision of the Licence is invalid or unenforceable under applicable law, this will not affect the validity or
+enforceability of the Licence as a whole. Such provision will be construed or reformed so as necessary to make it valid
+and enforceable.
+The European Commission may publish other linguistic versions or new versions of this Licence or updated versions of
+the Appendix, so far this is required and reasonable, without reducing the scope of the rights granted by the Licence.
+New versions of the Licence will be published with a unique version number.
+All linguistic versions of this Licence, approved by the European Commission, have identical value. Parties can take
+advantage of the linguistic version of their choice.
+
+14.Jurisdiction
+Without prejudice to specific agreement between parties,
+— any litigation resulting from the interpretation of this License, arising between the European Union institutions,
+bodies, offices or agencies, as a Licensor, and any Licensee, will be subject to the jurisdiction of the Court of Justice
+of the European Union, as laid down in article 272 of the Treaty on the Functioning of the European Union,
+— any litigation arising between other parties and resulting from the interpretation of this License, will be subject to
+the exclusive jurisdiction of the competent court where the Licensor resides or conducts its primary business.
+
+15.Applicable Law
+Without prejudice to specific agreement between parties,
+— this Licence shall be governed by the law of the European Union Member State where the Licensor has his seat,
+resides or has his registered office,
+— this licence shall be governed by Belgian law if the Licensor has no seat, residence or registered office inside
+a European Union Member State.
 
 
-EUPL © the European Community 2007
+                                                         Appendix
 
-
-This European Union Public Licence (the “EUPL”) applies to the Work or Software (as defined below) which is provided under the terms of this Licence. Any use of the Work, other than as authorised under this Licence is prohibited (to the extent such use is covered by a right of the copyright holder of the Work).
-
-The Original Work is provided under the terms of this Licence when the Licensor (as defined below) has placed the following notice immediately following the copyright notice for the Original Work:
-
-Licensed under the EUPL V.1.1
-
-or has expressed by any other mean his willingness to license under the EUPL.
-
-
-
-1. Definitions
-
-In this Licence, the following terms have the following meaning:
-
-- The Licence: this Licence.
-
-- The Original Work or the Software: the software distributed and/or communicated by the Licensor under this Licence, available as Source Code and also as Executable Code as the case may be.
-
-- Derivative Works: the works or software that could be created by the Licensee, based upon the Original Work or modifications thereof. This Licence does not define the extent of modification or dependence on the Original Work required in order to classify a work as a Derivative Work; this extent is determined by copyright law applicable in the country mentioned in Article 15. 
-
-- The Work: the Original Work and/or its Derivative Works.
-
-- The Source Code: the human-readable form of the Work which is the most convenient for people to study and modify.
-
-- The Executable Code: any code which has generally been compiled and which is meant to be interpreted by a computer as a program.
-
-- The Licensor: the natural or legal person that distributes and/or communicates the Work under the Licence.
-
-- Contributor(s): any natural or legal person who modifies the Work under the Licence, or otherwise contributes to the creation of a Derivative Work.
-
-- The Licensee or “You”: any natural or legal person who makes any usage of the Software under the terms of the Licence.
-
-- Distribution and/or Communication: any act of selling, giving, lending, renting, distributing, communicating, transmitting, or otherwise making available, on-line or off-line, copies of the Work or providing access to its essential functionalities at the disposal of any other natural or legal person.
-
-
-
-2. Scope of the rights granted by the Licence
-
-The Licensor hereby grants You a world-wide, royalty-free, non-exclusive, sub-licensable licence to do the following, for the duration of copyright vested in the Original Work:
-
-- use the Work in any circumstance and for all usage,
-- reproduce the Work,
-- modify the Original Work, and make Derivative Works based upon the Work,
-- communicate to the public, including the right to make available or display the Work or copies thereof to the public and perform publicly, as the case may be, the Work,
-- distribute the Work or copies thereof,
-- lend and rent the Work or copies thereof,
-- sub-license rights in the Work or copies thereof.
-
-Those rights can be exercised on any media, supports and formats, whether now known or later invented, as far as the applicable law permits so.
-
-In the countries where moral rights apply, the Licensor waives his right to exercise his moral right to the extent allowed by law in order to make effective the licence of the economic rights here above listed.
-
-The Licensor grants to the Licensee royalty-free, non exclusive usage rights to any patents held by the Licensor, to the extent necessary to make use of the rights granted on the Work under this Licence.
-
-
-
-3. Communication of the Source Code
-
-The Licensor may provide the Work either in its Source Code form, or as Executable Code. If the Work is provided as Executable Code, the Licensor provides in addition a machine-readable copy of the Source Code of the Work along with each copy of the Work that the Licensor distributes or indicates, in a notice following the copyright notice attached to the Work, a repository where the Source Code is easily and freely accessible for as long as the Licensor continues to distribute and/or communicate the Work.
-
-
-
-4. Limitations on copyright
-
-Nothing in this Licence is intended to deprive the Licensee of the benefits from any exception or limitation to the exclusive rights of the rights owners in the Original Work or Software, of the exhaustion of those rights or of other applicable limitations thereto.
-
-
-
-5. Obligations of the Licensee
-
-The grant of the rights mentioned above is subject to some restrictions and obligations imposed on the Licensee. Those obligations are the following:
-
-Attribution right: the Licensee shall keep intact all copyright, patent or trademarks notices and all notices that refer to the Licence and to the disclaimer of warranties. The Licensee must include a copy of such notices and a copy of the Licence with every copy of the Work he/she distributes and/or communicates. The Licensee must cause any Derivative Work to carry prominent notices stating that the Work has been modified and the date of modification.
-
-Copyleft clause: If the Licensee distributes and/or communicates copies of the Original Works or Derivative Works based upon the Original Work, this Distribution and/or Communication will be done under the terms of this Licence or of a later version of this Licence unless the Original Work is expressly distributed only under this version of the Licence. The Licensee (becoming Licensor) cannot offer or impose any additional terms or conditions on the Work or Derivative Work that alter or restrict the terms of the Licence.
-
-Compatibility clause: If the Licensee Distributes and/or Communicates Derivative Works or copies thereof based upon both the Original Work and another work  licensed under a Compatible Licence, this Distribution and/or Communication can be done under the terms of this Compatible Licence. For the sake of this clause, “Compatible Licence” refers to the licences listed in the appendix attached to this Licence. Should the Licensee’s obligations under the Compatible Licence conflict with his/her obligations under this Licence, the obligations of the Compatible Licence shall prevail. 
-
-Provision of Source Code: When distributing and/or communicating copies of the Work, the Licensee will provide a machine-readable copy of the Source Code or indicate a repository where this Source will be easily and freely available for as long as the Licensee continues to distribute and/or communicate the Work.
-
-Legal Protection: This Licence does not grant permission to use the trade names, trademarks, service marks, or names of the Licensor, except as required for reasonable and customary use in describing the origin of the Work and reproducing the content of the copyright notice.
-
-
-
-6. Chain of Authorship
-
-The original Licensor warrants that the copyright in the Original Work granted hereunder is owned by him/her or licensed to him/her and that he/she has the power and authority to grant the Licence.
-
-Each Contributor warrants that the copyright in the modifications he/she brings to the Work are owned by him/her or licensed to him/her and that he/she has the power and authority to grant the Licence.
-
-Each time You accept the Licence, the original Licensor and subsequent Contributors grant You a licence to their contributions to the Work, under the terms of this Licence.
-
-
-
-7. Disclaimer of Warranty
-
-The Work is a work in progress, which is continuously improved by numerous contributors. It is not a finished work and may therefore contain defects or “bugs” inherent to this type of software development.
-
-For the above reason, the Work is provided under the Licence on an “as is” basis and without warranties of any kind concerning the Work, including without limitation merchantability, fitness for a particular purpose, absence of defects or errors, accuracy, non-infringement of intellectual property rights other than copyright as stated in Article 6 of this Licence.
-
-This disclaimer of warranty is an essential part of the Licence and a condition for the grant of any rights to the Work.
-
-
-
-8. Disclaimer of Liability
-
-Except in the cases of wilful misconduct or damages directly caused to natural persons, the Licensor will in no event be liable for any direct or indirect, material or moral, damages of any kind, arising out of the Licence or of the use of the Work, including without limitation, damages for loss of goodwill, work stoppage, computer failure or malfunction, loss of data or any commercial damage, even if the Licensor has been advised of the possibility of such damage. However, the Licensor will be liable under statutory product liability laws as far such laws apply to the Work.
-
-
-
-9. Additional agreements
-
-While distributing the Original Work or Derivative Works, You may choose to conclude an additional agreement to offer, and charge a fee for, acceptance of support, warranty, indemnity, or other liability obligations and/or services consistent with this Licence. However, in accepting such obligations, You may act only on your own behalf and on your sole responsibility, not on behalf of the original Licensor or any other Contributor, and only if You agree to indemnify, defend, and hold each Contributor harmless for any liability incurred by, or claims asserted against such Contributor by the fact You have accepted any such warranty or additional liability.
-
-
-
-10. Acceptance of the Licence
-
-The provisions of this Licence can be accepted by clicking on an icon “I agree” placed under the bottom of a window displaying the text of this Licence or by affirming consent in any other similar way, in accordance with the rules of applicable law. Clicking on that icon indicates your clear and irrevocable acceptance of this Licence and all of its terms and conditions. 
-
-Similarly, you irrevocably accept this Licence and all of its terms and conditions by exercising any rights granted to You by Article 2 of this Licence, such as the use of the Work, the creation by You of a Derivative Work or the Distribution and/or Communication by You of the Work or copies thereof. 
-
-
-
-11. Information to the public
-
-In case of any Distribution and/or Communication of the Work by means of electronic communication by You (for example, by offering to download the Work from a remote location) the distribution channel or media (for example, a website) must at least provide to the public the information requested by the applicable law regarding the Licensor, the Licence and the way it may be accessible, concluded, stored and reproduced by the Licensee.
-
-
-
-12. Termination of the Licence
-
-The Licence and the rights granted hereunder will terminate automatically upon any breach by the Licensee of the terms of the Licence.
-
-Such a termination will not terminate the licences of any person who has received the Work from the Licensee under the Licence, provided such persons remain in full compliance with the Licence. 
-
-
-
-13. Miscellaneous
-
-Without prejudice of Article 9 above, the Licence represents the complete agreement between the Parties as to the Work licensed hereunder.
-
-If any provision of the Licence is invalid or unenforceable under applicable law, this will not affect the validity or enforceability of the Licence as a whole. Such provision will be construed and/or reformed so as necessary to make it valid and enforceable.
-
-The European Commission may publish other linguistic versions and/or new versions of this Licence, so far this is required and reasonable, without reducing the scope of the rights granted by the Licence. New versions of the Licence will be published with a unique version number.
-
-All linguistic versions of this Licence, approved by the European Commission, have identical value. Parties can take advantage of the linguistic version of their choice.
-
-
-
-14. Jurisdiction
-
-Any litigation resulting from the interpretation of this License, arising between the European Commission, as a Licensor, and any Licensee, will be subject to the jurisdiction of the Court of Justice of the European Communities, as laid down in article 238 of the Treaty establishing the European Community.
-
-Any litigation arising between Parties, other than the European Commission, and resulting from the interpretation of this License, will be subject to the exclusive jurisdiction of the competent court where the Licensor resides or conducts its primary business.
-
-
-
-15. Applicable Law
-
-This Licence shall be governed by the law of the European Union country where the Licensor resides or has his registered office.
-
-This licence shall be governed by the Belgian law if:
-
-- a litigation arises between the European Commission, as a Licensor, and any Licensee;
-- the Licensor, other than the European Commission, has no residence or registered office inside a European Union country. 
-
-
-===
-
-
-Appendix
-
-
-
-“Compatible Licences” according to article 5 EUPL are:
-
-
-- GNU General Public License (GNU GPL) v. 2
-
-- Open Software License (OSL) v. 2.1, v. 3.0
-
-- Common Public License v. 1.0
-
-- Eclipse Public License v. 1.0
-
-- Cecill v. 2.0
-
-
-
-
-		
-=======
-EUROPEAN UNION PUBLIC LICENCE v. 1.2 
-EUPL © the European Union 2007, 2016 
-
-This European Union Public Licence (the ‘EUPL’) applies to the Work (as defined below) which is provided under the 
-terms of this Licence. Any use of the Work, other than as authorised under this Licence is prohibited (to the extent such 
-use is covered by a right of the copyright holder of the Work). 
-The Work is provided under the terms of this Licence when the Licensor (as defined below) has placed the following 
-notice immediately following the copyright notice for the Work: 
-                          Licensed under the EUPL 
-or has expressed by any other means his willingness to license under the EUPL. 
-
-1.Definitions 
-In this Licence, the following terms have the following meaning: 
-— ‘The Licence’:this Licence. 
-— ‘The Original Work’:the work or software distributed or communicated by the Licensor under this Licence, available 
-as Source Code and also as Executable Code as the case may be. 
-— ‘Derivative Works’:the works or software that could be created by the Licensee, based upon the Original Work or 
-modifications thereof. This Licence does not define the extent of modification or dependence on the Original Work 
-required in order to classify a work as a Derivative Work; this extent is determined by copyright law applicable in 
-the country mentioned in Article 15. 
-— ‘The Work’:the Original Work or its Derivative Works. 
-— ‘The Source Code’:the human-readable form of the Work which is the most convenient for people to study and 
-modify. 
-— ‘The Executable Code’:any code which has generally been compiled and which is meant to be interpreted by 
-a computer as a program. 
-— ‘The Licensor’:the natural or legal person that distributes or communicates the Work under the Licence. 
-— ‘Contributor(s)’:any natural or legal person who modifies the Work under the Licence, or otherwise contributes to 
-the creation of a Derivative Work. 
-— ‘The Licensee’ or ‘You’:any natural or legal person who makes any usage of the Work under the terms of the 
-Licence. 
-— ‘Distribution’ or ‘Communication’:any act of selling, giving, lending, renting, distributing, communicating, 
-transmitting, or otherwise making available, online or offline, copies of the Work or providing access to its essential 
-functionalities at the disposal of any other natural or legal person. 
-
-2.Scope of the rights granted by the Licence 
-The Licensor hereby grants You a worldwide, royalty-free, non-exclusive, sublicensable licence to do the following, for 
-the duration of copyright vested in the Original Work: 
-— use the Work in any circumstance and for all usage, 
-— reproduce the Work, 
-— modify the Work, and make Derivative Works based upon the Work, 
-— communicate to the public, including the right to make available or display the Work or copies thereof to the public 
-and perform publicly, as the case may be, the Work, 
-— distribute the Work or copies thereof, 
-— lend and rent the Work or copies thereof, 
-— sublicense rights in the Work or copies thereof. 
-Those rights can be exercised on any media, supports and formats, whether now known or later invented, as far as the 
-applicable law permits so. 
-In the countries where moral rights apply, the Licensor waives his right to exercise his moral right to the extent allowed 
-by law in order to make effective the licence of the economic rights here above listed. 
-The Licensor grants to the Licensee royalty-free, non-exclusive usage rights to any patents held by the Licensor, to the 
-extent necessary to make use of the rights granted on the Work under this Licence. 
-
-3.Communication of the Source Code 
-The Licensor may provide the Work either in its Source Code form, or as Executable Code. If the Work is provided as 
-Executable Code, the Licensor provides in addition a machine-readable copy of the Source Code of the Work along with 
-each copy of the Work that the Licensor distributes or indicates, in a notice following the copyright notice attached to 
-the Work, a repository where the Source Code is easily and freely accessible for as long as the Licensor continues to 
-distribute or communicate the Work. 
-
-4.Limitations on copyright 
-Nothing in this Licence is intended to deprive the Licensee of the benefits from any exception or limitation to the 
-exclusive rights of the rights owners in the Work, of the exhaustion of those rights or of other applicable limitations 
-thereto. 
-
-5.Obligations of the Licensee 
-The grant of the rights mentioned above is subject to some restrictions and obligations imposed on the Licensee. Those 
-obligations are the following: 
-
-Attribution right: The Licensee shall keep intact all copyright, patent or trademarks notices and all notices that refer to 
-the Licence and to the disclaimer of warranties. The Licensee must include a copy of such notices and a copy of the 
-Licence with every copy of the Work he/she distributes or communicates. The Licensee must cause any Derivative Work 
-to carry prominent notices stating that the Work has been modified and the date of modification. 
-
-Copyleft clause: If the Licensee distributes or communicates copies of the Original Works or Derivative Works, this 
-Distribution or Communication will be done under the terms of this Licence or of a later version of this Licence unless 
-the Original Work is expressly distributed only under this version of the Licence — for example by communicating 
-‘EUPL v. 1.2 only’. The Licensee (becoming Licensor) cannot offer or impose any additional terms or conditions on the 
-Work or Derivative Work that alter or restrict the terms of the Licence. 
-
-Compatibility clause: If the Licensee Distributes or Communicates Derivative Works or copies thereof based upon both 
-the Work and another work licensed under a Compatible Licence, this Distribution or Communication can be done 
-under the terms of this Compatible Licence. For the sake of this clause, ‘Compatible Licence’ refers to the licences listed 
-in the appendix attached to this Licence. Should the Licensee's obligations under the Compatible Licence conflict with 
-his/her obligations under this Licence, the obligations of the Compatible Licence shall prevail. 
-
-Provision of Source Code: When distributing or communicating copies of the Work, the Licensee will provide 
-a machine-readable copy of the Source Code or indicate a repository where this Source will be easily and freely available 
-for as long as the Licensee continues to distribute or communicate the Work. 
-Legal Protection: This Licence does not grant permission to use the trade names, trademarks, service marks, or names 
-of the Licensor, except as required for reasonable and customary use in describing the origin of the Work and 
-reproducing the content of the copyright notice. 
-
-6.Chain of Authorship 
-The original Licensor warrants that the copyright in the Original Work granted hereunder is owned by him/her or 
-licensed to him/her and that he/she has the power and authority to grant the Licence. 
-Each Contributor warrants that the copyright in the modifications he/she brings to the Work are owned by him/her or 
-licensed to him/her and that he/she has the power and authority to grant the Licence. 
-Each time You accept the Licence, the original Licensor and subsequent Contributors grant You a licence to their contributions 
-to the Work, under the terms of this Licence. 
-
-7.Disclaimer of Warranty 
-The Work is a work in progress, which is continuously improved by numerous Contributors. It is not a finished work 
-and may therefore contain defects or ‘bugs’ inherent to this type of development. 
-For the above reason, the Work is provided under the Licence on an ‘as is’ basis and without warranties of any kind 
-concerning the Work, including without limitation merchantability, fitness for a particular purpose, absence of defects or 
-errors, accuracy, non-infringement of intellectual property rights other than copyright as stated in Article 6 of this 
-Licence. 
-This disclaimer of warranty is an essential part of the Licence and a condition for the grant of any rights to the Work. 
-
-8.Disclaimer of Liability 
-Except in the cases of wilful misconduct or damages directly caused to natural persons, the Licensor will in no event be 
-liable for any direct or indirect, material or moral, damages of any kind, arising out of the Licence or of the use of the 
-Work, including without limitation, damages for loss of goodwill, work stoppage, computer failure or malfunction, loss 
-of data or any commercial damage, even if the Licensor has been advised of the possibility of such damage. However, 
-the Licensor will be liable under statutory product liability laws as far such laws apply to the Work. 
-
-9.Additional agreements 
-While distributing the Work, You may choose to conclude an additional agreement, defining obligations or services 
-consistent with this Licence. However, if accepting obligations, You may act only on your own behalf and on your sole 
-responsibility, not on behalf of the original Licensor or any other Contributor, and only if You agree to indemnify, 
-defend, and hold each Contributor harmless for any liability incurred by, or claims asserted against such Contributor by 
-the fact You have accepted any warranty or additional liability. 
-
-10.Acceptance of the Licence 
-The provisions of this Licence can be accepted by clicking on an icon ‘I agree’ placed under the bottom of a window 
-displaying the text of this Licence or by affirming consent in any other similar way, in accordance with the rules of 
-applicable law. Clicking on that icon indicates your clear and irrevocable acceptance of this Licence and all of its terms 
-and conditions. 
-Similarly, you irrevocably accept this Licence and all of its terms and conditions by exercising any rights granted to You 
-by Article 2 of this Licence, such as the use of the Work, the creation by You of a Derivative Work or the Distribution 
-or Communication by You of the Work or copies thereof. 
-
-11.Information to the public 
-In case of any Distribution or Communication of the Work by means of electronic communication by You (for example, 
-by offering to download the Work from a remote location) the distribution channel or media (for example, a website) 
-must at least provide to the public the information requested by the applicable law regarding the Licensor, the Licence 
-and the way it may be accessible, concluded, stored and reproduced by the Licensee. 
-
-12.Termination of the Licence 
-The Licence and the rights granted hereunder will terminate automatically upon any breach by the Licensee of the terms 
-of the Licence. 
-Such a termination will not terminate the licences of any person who has received the Work from the Licensee under 
-the Licence, provided such persons remain in full compliance with the Licence. 
-
-13.Miscellaneous 
-Without prejudice of Article 9 above, the Licence represents the complete agreement between the Parties as to the 
-Work. 
-If any provision of the Licence is invalid or unenforceable under applicable law, this will not affect the validity or 
-enforceability of the Licence as a whole. Such provision will be construed or reformed so as necessary to make it valid 
-and enforceable. 
-The European Commission may publish other linguistic versions or new versions of this Licence or updated versions of 
-the Appendix, so far this is required and reasonable, without reducing the scope of the rights granted by the Licence. 
-New versions of the Licence will be published with a unique version number. 
-All linguistic versions of this Licence, approved by the European Commission, have identical value. Parties can take 
-advantage of the linguistic version of their choice. 
-
-14.Jurisdiction 
-Without prejudice to specific agreement between parties, 
-— any litigation resulting from the interpretation of this License, arising between the European Union institutions, 
-bodies, offices or agencies, as a Licensor, and any Licensee, will be subject to the jurisdiction of the Court of Justice 
-of the European Union, as laid down in article 272 of the Treaty on the Functioning of the European Union, 
-— any litigation arising between other parties and resulting from the interpretation of this License, will be subject to 
-the exclusive jurisdiction of the competent court where the Licensor resides or conducts its primary business. 
-
-15.Applicable Law 
-Without prejudice to specific agreement between parties, 
-— this Licence shall be governed by the law of the European Union Member State where the Licensor has his seat, 
-resides or has his registered office, 
-— this licence shall be governed by Belgian law if the Licensor has no seat, residence or registered office inside 
-a European Union Member State. 
-
-
-                                                         Appendix 
-
-‘Compatible Licences’ according to Article 5 EUPL are: 
-— GNU General Public License (GPL) v. 2, v. 3 
-— GNU Affero General Public License (AGPL) v. 3 
-— Open Software License (OSL) v. 2.1, v. 3.0 
-— Eclipse Public License (EPL) v. 1.0 
-— CeCILL v. 2.0, v. 2.1 
-— Mozilla Public Licence (MPL) v. 2 
-— GNU Lesser General Public Licence (LGPL) v. 2.1, v. 3 
-— Creative Commons Attribution-ShareAlike v. 3.0 Unported (CC BY-SA 3.0) for works other than software 
-— European Union Public Licence (EUPL) v. 1.1, v. 1.2 
+‘Compatible Licences’ according to Article 5 EUPL are:
+— GNU General Public License (GPL) v. 2, v. 3
+— GNU Affero General Public License (AGPL) v. 3
+— Open Software License (OSL) v. 2.1, v. 3.0
+— Eclipse Public License (EPL) v. 1.0
+— CeCILL v. 2.0, v. 2.1
+— Mozilla Public Licence (MPL) v. 2
+— GNU Lesser General Public Licence (LGPL) v. 2.1, v. 3
+— Creative Commons Attribution-ShareAlike v. 3.0 Unported (CC BY-SA 3.0) for works other than software
+— European Union Public Licence (EUPL) v. 1.1, v. 1.2
 — Québec Free and Open-Source Licence — Reciprocity (LiLiQ-R) or Strong Reciprocity (LiLiQ-R+).
 
-The European Commission may update this Appendix to later versions of the above licences without producing 
-a new version of the EUPL, as long as they provide the rights granted in Article 2 of this Licence and protect the 
-covered Source Code from exclusive appropriation. 
-All other changes or additions to this Appendix require the production of a new EUPL version.
->>>>>>> 43513c34
+The European Commission may update this Appendix to later versions of the above licences without producing
+a new version of the EUPL, as long as they provide the rights granted in Article 2 of this Licence and protect the
+covered Source Code from exclusive appropriation.
+All other changes or additions to this Appendix require the production of a new EUPL version.