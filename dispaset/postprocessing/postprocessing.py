# -*- coding: utf-8 -*-
"""
Set of functions useful to analyse to DispaSET output data.

@author: Sylvain Quoilin, JRC
"""

from __future__ import division

import datetime as dt
import logging
import os
import pickle
import sys

import matplotlib.pyplot as plt
import numpy as np
import pandas as pd

from ..misc.gdx_handler import gdx_to_list, gdx_to_dataframe, get_gams_path
from ..misc.str_handler import shrink_to_64, clean_strings
from ..common import commons

 # get color definitions: 


def GAMSstatus(statustype,num):
    '''
    Function that returns the model status or the solve status from gams

    :param statustype: String with the type of status to retrieve ("solver" or "model")
    :param num:     Indicated termination condition (Integer)
    :returns:       String with the status
    '''
    if statustype=="model":
        msg =   {1: u'Optimal solution achieved',
                 2: u'Local optimal solution achieved',
                 3: u'Unbounded model found',
                 4: u'Infeasible model found',
                 5: u'Locally infeasible model found (in NLPs)',
                 6: u'Solver terminated early and model was infeasible',
                 7: u'Solver terminated early and model was feasible but not yet optimal',
                 8: u'Integer solution model found',
                 9: u'Solver terminated early with a non integer solution found (only in MIPs)',
                 10: u'No feasible integer solution could be found',
                 11: u'Licensing problem',
                 12: u'Error achieved \u2013 No cause known',
                 13: u'Error achieved \u2013 No solution attained',
                 14: u'No solution returned',
                 15: u'Feasible in a CNS models',
                 16: u'Locally feasible in a CNS models',
                 17: u'Singular in a CNS models',
                 18: u'Unbounded \u2013 no solution',
                 19: u'Infeasible \u2013 no solution'}
    elif statustype=="solver":
        msg =   {1: u'Normal termination',
                 2: u'Solver ran out of iterations (fix with iterlim)',
                 3: u'Solver exceeded time limit (fix with reslim)',
                 4: u'Solver quit with a problem (see LST file) found',
                 5: u'Solver quit with excessive nonlinear term evaluation errors (see LST file and fix with bounds or domlim)',
                 6: u'Solver terminated for unknown reason (see LST file)',
                 7: u'Solver terminated with preprocessor error (see LST file)',
                 8: u'User interrupt',
                 9: u'Solver terminated with some type of failure (see LST file)',
                 10: u'Solver terminated with some type of failure (see LST file)',
                 11: u'Solver terminated with some type of failure (see LST file)',
                 12: u'Solver terminated with some type of failure (see LST file)',
                 13: u'Solver terminated with some type of failure (see LST file)'}
    else:
        sys.exit('Incorrect GAMS status type')
    return str(msg[num])


def get_load_data(inputs, z):
    """ 
    Get the load curve, the residual load curve, and the net residual load curve of a specific zone

    :param inputs:  DispaSET inputs (output of the get_sim_results function)
    :param z:       Zone to consider (e.g. 'BE')
    :return out:    Dataframe with the following columns:
                        Load:               Load curve of the specified zone
                        ResidualLoad:       Load minus the production of variable renewable sources
                        NetResidualLoad:    Residual netted from the interconnections with neightbouring zones
    """
    datain = inputs['param_df']
    out = pd.DataFrame(index=datain['Demand'].index)
    out['Load'] = datain['Demand']['DA', z]
    # Listing power plants with non-dispatchable power generation:
    VREunits = []
    VRE = np.zeros(len(out))
    for t in commons['tech_renewables']:
        for u in datain['Technology']:
            if datain['Technology'].loc[t, u]:
                VREunits.append(u)
                VRE = VRE + datain['AvailabilityFactor'][u].values * datain['PowerCapacity'].loc[u, 'PowerCapacity']
    Interconnections = np.zeros(len(out))
    for l in datain['FlowMinimum']:
        if l[:2] == z:
            Interconnections = Interconnections - datain['FlowMinimum'][l].values
        elif l[-2:] == z:
            Interconnections = Interconnections + datain['FlowMinimum'][l].values
    out['ResidualLoad'] = out['Load'] - VRE
    out['NetResidualLoad'] = out['ResidualLoad'] - Interconnections
    return out


def aggregate_by_fuel(PowerOutput, Inputs, SpecifyFuels=None):
    """
    This function sorts the power generation curves of the different units by technology

    :param PowerOutput:     Dataframe of power generationwith units as columns and time as index
    :param Inputs:          Dispaset inputs version 2.1.1
    :param SpecifyFuels:     If not all fuels should be considered, list containing the relevant ones
    :returns PowerByFuel:    Dataframe with power generation by fuel
    """
    if SpecifyFuels is None:
        if isinstance(Inputs, list):
            fuels = Inputs[0]['f']
        elif isinstance(Inputs, dict):
            fuels = Inputs['sets']['f']
        else:
            logging.error('Inputs variable no valid')
            sys.exit(1)
    else:
        fuels = SpecifyFuels
    PowerByFuel = pd.DataFrame(0, index=PowerOutput.index, columns=fuels)
    uFuel = Inputs['units']['Fuel']

    for u in PowerOutput:
        if uFuel[u] in fuels:
            PowerByFuel[uFuel[u]] = PowerByFuel[uFuel[u]] + PowerOutput[u]
        else:
            logging.warn('Fuel not found for unit ' + u + ' with fuel ' + uFuel[u])

    return PowerByFuel


def filter_by_zone(PowerOutput, inputs, z):
    """
    This function filters the dispaset Output Power dataframe by zone

    :param PowerOutput:     Dataframe of power generationwith units as columns and time as index
    :param Inputs:          Dispaset inputs version 2.1.1
    :param z:               Selected zone (e.g. 'BE')
    :returns Power:          Dataframe with power generation by zone
    """
    loc = inputs['units']['Zone']
    Power = PowerOutput.loc[:, [u for u in PowerOutput.columns if loc[u] == z]]
    return Power


def get_plot_data(inputs, results, z):
    """
    Function that reads the results dataframe of a DispaSET simulation and extract the dispatch data spedific to one zone

    :param results:         Pandas dataframe with the results (output of the GdxToDataframe function)
    :param z:               Zone to be considered (e.g. 'BE')
    :returns plotdata:      Dataframe with the dispatch data storage and outflows are negative
    """
    tmp = filter_by_zone(results['OutputPower'], inputs, z)
    plotdata = aggregate_by_fuel(tmp, inputs)

    if 'OutputStorageInput' in results:
        #onnly take the columns that correspond to storage units (StorageInput is also used for CHP plants):
        cols = [col for col in results['OutputStorageInput'] if inputs['units'].loc[col,'Technology'] in commons['tech_storage']]
        tmp = filter_by_zone(results['OutputStorageInput'][cols], inputs, z)
        plotdata['Storage'] = -tmp.sum(axis=1)
    else:
        plotdata['Storage'] = 0
    plotdata.fillna(value=0, inplace=True)

    plotdata['FlowIn'] = 0
    plotdata['FlowOut'] = 0
    for col in results['OutputFlow']:
        from_node, to_node = col.split('->')
        if to_node.strip() == z:
            plotdata['FlowIn'] = plotdata['FlowIn'] + results['OutputFlow'][col]
        if from_node.strip() == z:
            plotdata['FlowOut'] = plotdata['FlowOut'] - results['OutputFlow'][col]

    # re-ordering columns:
    OrderedColumns = [col for col in commons['MeritOrder'] if col in plotdata.columns]
    plotdata = plotdata[OrderedColumns]
    
    # remove empty columns:
    for col in plotdata.columns:
        if plotdata[col].max() == 0 and plotdata[col].min()==0:
            del plotdata[col]

    return plotdata

def plot_dispatch(demand, plotdata, level=None, curtailment=None, rng=None, demand_modulation=None,
                  alpha=None, figsize=(13, 6)):
    """
    Function that plots the dispatch data and the reservoir level as a cumulative sum
    
    :param demand:      Pandas Series with the demand curve
    :param plotdata:    Pandas Dataframe with the data to be plotted. Negative columns should be at the beginning. Output of the function GetPlotData
    :param level:       Optional pandas series with an aggregated reservoir level for the considered zone.
    :param curtailment: Optional pandas series with the value of the curtailment 
    :param rng:         Indexes of the values to be plotted. If undefined, the first week is plotted
    """
    import matplotlib.patches as mpatches
    import matplotlib.lines as mlines

    if rng is None:
        pdrng = plotdata.index[:min(len(plotdata)-1,7*24)]
    elif not type(rng) == type(demand.index):
        logging.error('The "rng" variable must be a pandas DatetimeIndex')
        raise ValueError()
    elif rng[0] < plotdata.index[0] or rng[0] > plotdata.index[-1] or rng[-1] < plotdata.index[0] or rng[-1] > plotdata.index[-1]:
        logging.warn('Plotting range is not properly defined, considering the first simulated week')
        pdrng = plotdata.index[:min(len(plotdata)-1,7*24)]
    else:
        pdrng = rng
    
    # Netting the interconnections:
    if 'FlowIn' in plotdata and 'FlowOut' in plotdata:
        plotdata['FlowOut'],plotdata['FlowIn'] = (np.minimum(0,plotdata['FlowIn']+plotdata['FlowOut']),np.maximum(0,plotdata['FlowOut']+plotdata['FlowIn']))

    # find the zero line position:
    cols = plotdata.columns.tolist()
    idx_zero = 0
    tmp = plotdata.iloc[:,idx_zero].mean()
    while tmp <= 0 and idx_zero<len(cols)-1:
        idx_zero += 1
        tmp = plotdata.iloc[:,idx_zero].mean()

    tmp = plotdata[cols[:idx_zero]].sum(axis=1)
    sumplot_neg = pd.DataFrame()
    sumplot_neg['sum'] = tmp
    tmp2 = plotdata[cols[:idx_zero]]
    for col in tmp2:
        sumplot_neg[col] = - tmp2[col]
    sumplot_neg = sumplot_neg.cumsum(axis=1)

    sumplot_pos = plotdata[cols[idx_zero:]].cumsum(axis=1)
    sumplot_pos['zero'] = 0
    sumplot_pos = sumplot_pos[['zero'] + sumplot_pos.columns[:-1].tolist()]


    fig, axes = plt.subplots(nrows=2, ncols=1, sharex=True, figsize=(figsize), frameon=False,  # 14 4*2
                             gridspec_kw={'height_ratios': [2.7, .8], 'hspace': 0.04})

    # Create left axis:
    if demand_modulation is not None:
        axes[0].plot(pdrng, demand[pdrng], color='k', linestyle=':')
        axes[0].plot(pdrng, demand[pdrng]+demand_modulation[pdrng], color='k')
        line_demand = mlines.Line2D([], [], color='black', label='Flex Load')
        line_nonflexdemand = mlines.Line2D([], [], color='black', alpha=alpha, label='Orig. Load', linestyle=':')
    else:
        axes[0].plot(pdrng, demand[pdrng], color='k')
        line_demand = mlines.Line2D([], [], color='black', label='Load')
    axes[0].set_xlim(pdrng[0],pdrng[-1])

<<<<<<< HEAD
    fig.suptitle('Power dispatch and aggregated reservoir level for country ' + demand.name[1])
=======
    fig.suptitle('Power dispatch for zone ' + demand.name[1])
>>>>>>> 8240c3e2

    labels = []
    patches = []
    colorlist = []
    


#    # Plot negative values:
    for j in range(idx_zero):
        col1 = sumplot_neg.columns[j]
        col2 = sumplot_neg.columns[j + 1]
        color = commons['colors'][col2]
        hatch = commons['hatches'][col2]
        axes[0].fill_between(pdrng, sumplot_neg.loc[pdrng, col1], sumplot_neg.loc[pdrng, col2], facecolor=color, alpha=alpha,
                         hatch=hatch)
        labels.append(col1)
        patches.append(mpatches.Patch(facecolor=color, alpha=alpha, hatch=hatch, label=col2))
        colorlist.append(color)

    # Plot Positive values:
    for j in range(len(sumplot_pos.columns) - 1):
        col1 = sumplot_pos.columns[j]
        col2 = sumplot_pos.columns[j + 1]
        color = commons['colors'][col2]
        hatch = commons['hatches'][col2]
        axes[0].fill_between(pdrng, sumplot_pos.loc[pdrng, col1], sumplot_pos.loc[pdrng, col2], facecolor=color, alpha=alpha,
                         hatch=hatch)
        labels.append(col2)
        patches.append(mpatches.Patch(facecolor=color, alpha=alpha, hatch=hatch, label=col2))
        colorlist.append(color)
    
    # Plot curtailment:    
    if isinstance(curtailment,pd.Series):
        if not curtailment.index.equals(demand.index):
            logging.error('The curtailment time series must have the same index as the demand')
            sys.exit(1)
        axes[0].fill_between(pdrng, sumplot_neg.loc[pdrng, 'sum'] - curtailment[pdrng], sumplot_neg.loc[pdrng, 'sum'], facecolor=commons['colors']['curtailment'])
        labels.append('Curtailment')
        patches.append(mpatches.Patch(facecolor=commons['colors']['curtailment'], label='Curtailment'))

    axes[0].set_ylabel('Power [GW]')
    axes[0].yaxis.label.set_fontsize(12)

    if level is not None:
        # Create right axis:
        axes[1].plot(pdrng, level[pdrng], color='k', alpha=alpha, linestyle=':')
        axes[1].fill_between(pdrng, 0 ,level[pdrng],
                             facecolor= commons['colors']['WAT'],alpha=.3)

        axes[1].set_ylabel('Level [TWh]')
        axes[1].yaxis.label.set_fontsize(12)

    plt.legend(handles=[line_demand] + patches[::-1], loc=4)
    if demand_modulation is None:
        plt.legend(handles=[line_demand] + patches[::-1], loc=4)
    else:
        plt.legend(handles=[line_demand] + [line_nonflexdemand] + patches[::-1], loc=4)


def plot_rug(df_series, on_off=False, cmap='Greys', fig_title='', normalized=False):
    """Create multiaxis rug plot from pandas Dataframe

    Arguments:
        df_series (pd.DataFrame): 2D pandas with timed index
        on_off (bool): if True all points that are above 0 will be plotted as one color. If False all values will be colored based on their value.
        cmap (str): palette name (from colorbrewer, matplotlib etc.)
        fig_title (str): Figure title
        normalized (bool): if True, all series colormaps will be normalized based on the maximum value of the dataframe
    Returns:
        plot
        
    Function copied from enlopy v0.1 www.github.com/kavvkon/enlopy. Install with `pip install enlopy` for latest version.
    """

    def format_axis(iax):
        # Formatting: remove all lines (not so elegant)
        for spine in ['top', 'right', 'left', 'bottom']:
            iax.axes.spines[spine].set_visible(False)
        # iax.xaxis.set_ticks_position('none')
        iax.yaxis.set_ticks_position('none')
        iax.get_yaxis().set_ticks([])
        iax.yaxis.set_label_coords(-.05, -.1)

    def flag_operation(v):
        if np.isnan(v) or v == 0:
            return False
        else:
            return True

    # check if Series or dataframe
    if isinstance(df_series, pd.DataFrame):
        rows = len(df_series.columns)
    elif isinstance(df_series, pd.Series):
        df_series = df_series.to_frame()
        rows = 1
    else:
        raise ValueError("Has to be either Series or Dataframe")
    if len(df_series) < 1:
        raise ValueError("Has to be non empty Series or Dataframe")

    max_color = np.nanmax(df_series.values)
    min_color = np.nanmin(df_series.values)

    __, axes = plt.subplots(nrows=rows, ncols=1, sharex=True,
                            figsize=(16, 0.25 * rows), squeeze=False,
                            frameon=False, gridspec_kw={'hspace': 0.15})

    for (item, iseries), iax in zip(df_series.iteritems(), axes.ravel()):
        format_axis(iax)
        iax.set_ylabel(str(item)[:30], rotation='horizontal',
                       rotation_mode='anchor',
                       horizontalalignment='right', x=-0.01)
        x = iseries.index

        if iseries.sum() > 0:  # if series is not empty
            if on_off:
                i_on_off = iseries.apply(flag_operation).replace(False, np.nan)
                i_on_off.plot(ax=iax, style='|', lw=.7, cmap=cmap)
            else:
                y = np.ones(len(iseries))
                # Define (truncated) colormap:
                if not normalized:  # Replace max_color (frame) with series max
                    max_color = np.nanmax(iseries.values)
                    min_color = np.nanmin(iseries.values)
                # Hack to plot max color when all series are equal
                if np.isclose(min_color, max_color):
                    min_color = min_color * 0.99

                iax.scatter(x, y,
                            marker='|', s=100,
                            c=iseries.values,
                            vmin=min_color,
                            vmax=max_color,
                            cmap=cmap)

    axes.ravel()[0].set_title(fig_title)
    axes.ravel()[-1].spines['bottom'].set_visible(True)
    axes.ravel()[-1].set_xlim(np.min(x), np.max(x))


def plot_energy_zone_fuel(inputs, results, PPindicators):
    """
    Plots the generation for each zone, disaggregated by fuel type

    :param results:         Dictionnary with the outputs of the model (output of the function GetResults)
    :param PPindicators:    Por powerplant statistics (output of the function get_indicators_powerplant)
    """
    fuels = PPindicators.Fuel.unique()
    zones = PPindicators.Zone.unique()

    GenPerZone = pd.DataFrame(index=zones, columns=fuels)
    # First make sure that all fuels are present. If not, initialize an empty series
    for f in commons['Fuels'] + ['FlowIn']:
        if f not in GenPerZone:
            GenPerZone[f] = 0
    for z in zones:
        for f in fuels:
            tmp = PPindicators[(PPindicators.Fuel == f) & (PPindicators.Zone == z)]
            GenPerZone.loc[z, f] = tmp.Generation.sum()
        NetImports = get_imports(results['OutputFlow'], z)
        if NetImports > 0:
            GenPerZone.loc[z, 'FlowIn'] = NetImports

    cols = [col for col in commons['MeritOrder'] if col in GenPerZone]
    GenPerZone = GenPerZone[cols] / 1E6
    colors = [commons['colors'][tech] for tech in GenPerZone.columns]
    ax = GenPerZone.plot(kind="bar", figsize=(12, 8), stacked=True, color=colors, alpha=0.8, legend='reverse',
                            title='Generation per zone (the horizontal lines indicate the demand)')
    ax.set_ylabel('Generation [TWh]')
    demand = inputs['param_df']['Demand']['DA'].sum() / 1E6
    ax.barh(demand, left=ax.get_xticks() - 0.4, width=[0.8] * len(demand), height=ax.get_ylim()[1]*0.005, linewidth=2,
            color='k')
    return ax


def plot_zone_capacities(inputs,plot=True):
    """
    Plots the installed capacity for each zone, disaggregated by fuel type

    :param inputs:         Dictionnary with the inputs of the model (output of the function GetResults)
    """
    units = inputs['units']
    ZoneFuels = {}
    for u in units.index:
        ZoneFuels[(units.Zone[u],units.Fuel[u])] = (units.Zone[u],units.Fuel[u])
    
    PowerCapacity = pd.DataFrame(columns=inputs['sets']['f'],index=inputs['sets']['n'])
    StorageCapacity = pd.DataFrame(columns=inputs['sets']['f'],index=inputs['sets']['n'])
    for n,f in ZoneFuels:
        idx = ((units.Zone == n) & (units.Fuel==f))
        PowerCapacity.loc[n,f] = (units.PowerCapacity[idx]*units.Nunits[idx]).sum()
        StorageCapacity.loc[n,f] = (units.StorageCapacity[idx]*units.Nunits[idx]).sum()

    cols = [col for col in commons['MeritOrder'] if col in PowerCapacity]
    PowerCapacity = PowerCapacity[cols]
    if plot:
        colors = [commons['colors'][tech] for tech in PowerCapacity.columns]
        ax = PowerCapacity.plot(kind="bar", figsize=(12, 8), stacked=True, color=colors, alpha=1.0, legend='reverse',
                                title='Installed capacity per zone (the horizontal lines indicate the peak demand)')
        ax.set_ylabel('Capacity [MW]')
        demand = inputs['param_df']['Demand']['DA'].max() 
        ax.barh(demand, left=ax.get_xticks() - 0.4, width=[0.8] * len(demand), height=ax.get_ylim()[1]*0.005, linewidth=2,
                color='k')
    return {'PowerCapacity':PowerCapacity,'StorageCapacity':StorageCapacity}



def get_sim_results(path='.', gams_dir=None, cache=False, temp_path='.pickle'):
    """
    This function reads the simulation environment folder once it has been solved and loads
    the input variables together with the results.

    :param path:                Relative path to the simulation environment folder (current path by default)
    :param cache:               If true, caches the simulation results in a pickle file for faster loading the next time
    :param temp_path:            Temporary path to store the cache file
    :returns inputs,results:    Two dictionaries with all the input and outputs 
    """

    inputfile = path + '/Inputs.p'
    resultfile = path + '/Results.gdx'

    with open(inputfile, 'rb') as f:
        inputs = pickle.load(f)

    # Clean power plant names:
    inputs['sets']['u'] = clean_strings(inputs['sets']['u'])
    inputs['units'].index = clean_strings(inputs['units'].index.tolist())
    # inputs['units']['Unit'] = clean_strings(inputs['units']['Unit'].tolist())
    
    # Add the formated parameters in the inputs variable if not already present:
    if not 'param_df' in inputs:
        inputs['param_df'] = ds_to_df(inputs)

    if gams_dir is None:  # Use user-defined gams_dir else try to use the one defined in config
        gams_dir = inputs['config']['GAMS_folder'].encode()

    gams_dir = get_gams_path(gams_dir)
    # We need to pass the dir in config if we run it in clusters. PBS script fail to autolocate
    if not gams_dir:  # couldn't locate
        logging.error('GAMS path cannot be located. Cannot parse gdx files')
        return False

    # Load results and store in cache file in the .pickle folder:
    if cache:
        import hashlib
        m = hashlib.new('md5', resultfile.encode('utf-8'))
        resultfile_hash = m.hexdigest()
        filepath_pickle = str(temp_path + os.path.sep + resultfile_hash + '.p')
        if not os.path.isdir(temp_path):
            os.mkdir(temp_path)
        if not os.path.isfile(filepath_pickle):
            time_pd = 0
        else:
            time_pd = os.path.getmtime(filepath_pickle)
        if os.path.getmtime(resultfile) > time_pd:
            results = gdx_to_dataframe(gdx_to_list(gams_dir, resultfile, varname='all', verbose=True), fixindex=True,
                                       verbose=True)
            with open(filepath_pickle, 'wb') as pfile:
                pickle.dump(results, pfile)
        else:
            with open(filepath_pickle, 'rb') as pfile:
                results = pickle.load(pfile)
    else:
        results = gdx_to_dataframe(gdx_to_list(gams_dir, resultfile, varname='all', verbose=True), fixindex=True,
                                   verbose=True)

    # Set datetime index:
    StartDate = inputs['config']['StartDate']
    StopDate = inputs['config']['StopDate']  # last day of the simulation with look-ahead period
    StopDate_long = pd.datetime(*StopDate) + dt.timedelta(days=inputs['config']['LookAhead'])
    index = pd.date_range(start=pd.datetime(*StartDate), end=pd.datetime(*StopDate), freq='h')
    index_long = pd.date_range(start=pd.datetime(*StartDate), end=StopDate_long, freq='h')

    # Setting the proper index to the result dataframes:
    for key in ['OutputPower', 'OutputSystemCost', 'OutputCommitted', 'OutputCurtailedPower', 'OutputFlow',
                'OutputShedLoad', 'OutputSpillage', 'OutputStorageLevel', 'OutputStorageInput', 'LostLoad_2U', 'LostLoad_3U',
                'LostLoad_MaxPower', 'LostLoad_MinPower', 'LostLoad_RampUp', 'LostLoad_RampDown', 'LostLoad_2D',
                'ShadowPrice', 'OutputHeat', 'OutputHeatSlack','OutputDemandModulation','status']:
        if key in results:
            if len(results[key]) == len(
                    index_long):  # Case of variables for which the look-ahead period recorded (e.g. the lost loads)
                results[key].index = index_long
            elif len(results[key]) == len(
                    index):  # Case of variables for which the look-ahead is not recorded (standard case)
                results[key].index = index
            else:  # Variables whose index is not complete (sparse formulation)
                results[key].index = index_long[results[key].index - 1]
                if key in ['OutputPower', 'OutputSystemCost', 'OutputCommitted', 'OutputCurtailedPower', 'OutputFlow',
                           'OutputShedLoad', 'OutputDemandModulation', 'OutputSpillage', 'OutputStorageLevel', 'OutputStorageInput','OutputHeat', 'OutputHeatSlack']:
                    results[key] = results[key].reindex(index).fillna(0)
                    # results[key].fillna(0,inplace=True)
        else:
            results[key] = pd.DataFrame(index=index)

    # Clean power plant names:
    results['OutputPower'].columns = clean_strings(results['OutputPower'].columns.tolist())
    # Remove epsilons:
    if 'ShadowPrice' in results:
        results['ShadowPrice'][results['ShadowPrice'] == 5e300] = 0

    for key in results['OutputPower']:
        if key not in inputs['units'].index:
            logging.error("Unit '" + key + "' present in the results cannot be found in the input 'units' dataframe")
        if key not in inputs['sets']['u']:
            logging.error("Unit '" + key + "' present in the results cannot be found in the set 'u' from the inputs")

    if "model" in results['status']:
        errors = results['status'][(results['status']['model'] != 1) & (results['status']['model'] != 8)]
        if len(errors) > 0:
            logging.critical('Some simulation errors were encountered. Some results could not be computed, for example at \n \
                            time ' + str(errors.index[0]) + ', with the error message: "' + GAMSstatus('model',errors['model'].iloc[0]) + '". \n \
                            The complete list is available in results["errors"] \n \
                            The optimization might be debugged by activating the Debug flag in the GAMS simulation file and running it')
            for i in errors.index:
                errors.loc[i,'Error Message'] = GAMSstatus('model',errors['model'][i])
            results['errors'] = errors
    return inputs, results


def plot_zone(inputs, results, z='', rng=None, rug_plot=True):
    """
    Generates plots from the dispa-SET results for one specific zone

    :param inputs:      DispaSET inputs
    :param results:     DispaSET results
    :param z:           Considered zone (e.g. 'BE')
    """
    if z =='':
        Nzones = len(inputs['sets']['n'])
        z = inputs['sets']['n'][np.random.randint(Nzones)]
        print('Randomly selected zone for the detailed analysis: '+ z)
    elif z not in inputs['sets']['n']:
        logging.critical('Zone ' + z + ' is not in the results')
        Nzones = len(inputs['sets']['n'])
        z = inputs['sets']['n'][np.random.randint(Nzones)]
        logging.critical('Randomly selected zone: '+ z)

    plotdata = get_plot_data(inputs, results, z) / 1000 # GW

    if 'OutputStorageLevel' in results:
        level = filter_by_zone(results['OutputStorageLevel'], inputs, z) /1E6 #TWh
        level = level.sum(axis=1)
    else:
        level = pd.Series(0, index=results['OutputPower'].index)

<<<<<<< HEAD
    demand = inputs['param_df']['Demand'][('DA', c)] / 1000 # GW
    if ('Flex', c) in inputs['param_df']['Demand']:
        demand += inputs['param_df']['Demand'][('Flex', c)] / 1000
    sum_generation = plotdata.sum(axis=1)
    if 'OutputShedLoad' in results and c in results['OutputShedLoad']:
        shed_load = results['OutputShedLoad'][c] / 1000 # GW
=======
    demand = inputs['param_df']['Demand'][('DA', z)] / 1000 # GW
    sum_generation = plotdata.sum(axis=1)
    #if 'OutputShedLoad' in results:
    if 'OutputShedLoad' in results and z in results['OutputShedLoad']:
        shed_load = results['OutputShedLoad'][z] / 1000 # GW
>>>>>>> 8240c3e2
    else:
        shed_load = pd.Series(0,index=demand.index) / 1000 # GW
    if 'OutputDemandModulation' in results and c in results['OutputDemandModulation']:
        demand_modulation = results['OutputDemandModulation'][c] / 1000 # GW
        diff = (sum_generation - demand + demand_modulation + shed_load).abs()
    else:
        demand_modulation = None # GW
        diff = (sum_generation - demand + shed_load).abs()
    if diff.max() > 0.01 * demand.max():
        logging.critical('There is up to ' + str(diff.max()/demand.max()*100) + '% difference in the instantaneous energy balance of zone ' + z)

<<<<<<< HEAD
    if 'OutputCurtailedPower' in results and c in results['OutputCurtailedPower']:
        curtailment = results['OutputCurtailedPower'][c] / 1000 # GW
        plot_dispatch(demand, plotdata, level, curtailment = curtailment, rng=rng, demand_modulation=demand_modulation)
=======
    if 'OutputCurtailedPower' in results and z in results['OutputCurtailedPower']:
        curtailment = results['OutputCurtailedPower'][z] / 1000 # GW
        plot_dispatch(demand, plotdata, level, curtailment = curtailment, rng=rng)
>>>>>>> 8240c3e2
    else:
        plot_dispatch(demand, plotdata, level, rng=rng, demand_modulation=demand_modulation)

    # Generation plot:
    if rug_plot:
        ZoneGeneration = filter_by_zone(results['OutputPower'], inputs, z)
        try:
            import enlopy as el  # try to get latest version
            el.plot_rug(ZoneGeneration, on_off=False, cmap='gist_heat_r', fig_title=z)
        except ImportError:
            plot_rug(ZoneGeneration, on_off=False, cmap='gist_heat_r', fig_title=z)

    return True


def get_imports(flows, z):
    """ 
    Function that computes the balance of the imports/exports of a given zone

    :param flows:           Pandas dataframe with the timeseries of the exchanges
    :param z:               Zone to consider
    :returns NetImports:    Scalar with the net balance over the whole time period
    """
    NetImports = 0
    for key in flows:
        if key[:len(z)] == z:
            NetImports -= flows[key].sum()
        elif key[-len(z):] == z:
            NetImports += flows[key].sum()
    return NetImports


# %%
def get_result_analysis(inputs, results):
    """
    Reads the DispaSET results and provides useful general information to stdout

    :param inputs:      DispaSET inputs
    :param results:     DispaSET results
    """

    # inputs into the dataframe format:
    dfin = inputs['param_df']

    StartDate = inputs['config']['StartDate']
    StopDate = inputs['config']['StopDate']
    index = pd.date_range(start=pd.datetime(*StartDate), end=pd.datetime(*StopDate), freq='h')

    # Aggregated values:
    TotalLoad = dfin['Demand']['DA'].loc[index, :].sum().sum()
    # PeakLoad = inputs['parameters']['Demand']['val'][0,:,idx].sum(axis=0).max()
    PeakLoad = dfin['Demand']['DA'].sum(axis=1).max(axis=0)

    NetImports = -get_imports(results['OutputFlow'], 'RoW')

    Cost_kwh = results['OutputSystemCost'].sum() / (TotalLoad - NetImports)

    print ('\nAverage electricity cost : ' + str(Cost_kwh) + ' EUR/MWh')

    for key in ['LostLoad_RampUp', 'LostLoad_2D', 'LostLoad_MinPower',
                'LostLoad_RampDown', 'LostLoad_2U', 'LostLoad_3U', 'LostLoad_MaxPower']:
        LL = results[key].values.sum()
        if LL > 0.0001 * TotalLoad:
            logging.critical('\nThere is a significant amount of lost load for ' + key + ': ' + str(
                LL) + ' MWh. The results should be checked carefully')
        elif LL > 100:
            logging.warning('\nThere is lost load for ' + key + ': ' + str(
                LL) + ' MWh. The results should be checked')

    print ('\nAggregated statistics for the considered area:')
    print ('Total consumption:' + str(TotalLoad / 1E6) + ' TWh')
    print ('Peak load:' + str(PeakLoad) + ' MW')
    print ('Net importations:' + str(NetImports / 1E6) + ' TWh')

    # Zone-specific values:
    ZoneData = pd.DataFrame(index=inputs['sets']['n'])

    ZoneData['Demand'] = dfin['Demand']['DA'].sum(axis=0) / 1E6
    ZoneData['PeakLoad'] = dfin['Demand']['DA'].max(axis=0)

    ZoneData['NetImports'] = 0
    for z in ZoneData.index:
        ZoneData.loc[z, 'NetImports'] = get_imports(results['OutputFlow'], str(z)) / 1E6

    ZoneData['LoadShedding'] = results['OutputShedLoad'].sum(axis=0) / 1E6
    ZoneData['Curtailment'] = results['OutputCurtailedPower'].sum(axis=0) / 1E6
    print('\nZone-Specific values (in TWh or in MW):')
    print(ZoneData)

    # Congestion:
    Congestion = {}
    if 'OutputFlow' in results:
        for l in results['OutputFlow']:
            if l[:3] != 'RoW' and l[-3:] != 'RoW':
                Congestion[l] = np.sum(
                    (results['OutputFlow'][l] == dfin['FlowMaximum'].loc[results['OutputFlow'].index, l]) & (
                    dfin['FlowMaximum'].loc[results['OutputFlow'].index, l] > 0))
    print("\nNumber of hours of congestion on each line: ")
    import pprint
    pprint.pprint(Congestion)

    # Zone-specific storage data:
    try:
        StorageData = pd.DataFrame(index=inputs['sets']['n'])
        for z in StorageData.index:
            isstorage = pd.Series(index=inputs['units'].index)
            for u in isstorage.index:
                isstorage[u] = inputs['units'].Technology[u] in commons['tech_storage']
            sto_units = inputs['units'][(inputs['units'].Zone == z) & isstorage]
            StorageData.loc[z,'Storage Capacity [MWh]'] = (sto_units.Nunits*sto_units.StorageCapacity).sum()
            StorageData.loc[z,'Storage Power [MW]'] = (sto_units.Nunits*sto_units.PowerCapacity).sum()
            StorageData.loc[z,'Peak load shifting [hours]'] = StorageData.loc[z,'Storage Capacity [MWh]']/ZoneData.loc[z,'PeakLoad']
            AverageStorageOutput = 0
            for u in results['OutputPower'].columns:
                if u in sto_units.index:
                    AverageStorageOutput += results['OutputPower'][u].mean()
            StorageData.loc[z,'Average daily cycle depth [%]'] = AverageStorageOutput*24/(1e-9+StorageData.loc[z,'Storage Capacity [MWh]'])
        print('\nZone-Specific storage data')
        print(StorageData)
    except:
        logging.error('Could compute storage data')
        StorageData = None

    return {'Cost_kwh': Cost_kwh, 'TotalLoad': TotalLoad, 'PeakLoad': PeakLoad, 'NetImports': NetImports,
            'ZoneData': ZoneData, 'Congestion': Congestion, 'StorageData': StorageData}

# %%
def storage_levels(inputs, results):
    """
    Reads the DispaSET results and provides the difference between the minimum storage profile and the computed storage profile

    :param inputs:      DispaSET inputs
    :param results:     DispaSET results
    """
    isstorage = pd.Series(index=inputs['units'].index)
    for u in isstorage.index:
        isstorage[u] = inputs['units'].Technology[u] in commons['tech_storage']
    sto_units = inputs['units'][isstorage]
    results['OutputStorageLevel'].plot(figsize=(12,6),title='Storage levels')
    StorageError = ((inputs['param_df']['StorageProfile']*sto_units.StorageCapacity).subtract(results['OutputStorageLevel'],'columns')).divide((sto_units.StorageCapacity),'columns')*(-100)
    StorageError = StorageError.dropna(1)
    ax = StorageError.plot(figsize=(12,6),title='Difference between the calculated storage Levels and the (imposed) minimum level')
    ax.set_ylabel('%')

    return True

def get_indicators_powerplant(inputs, results):
    """
    Function that analyses the dispa-set results at the power plant level
    Computes the number of startups, the capacity factor, etc

    :param inputs:      DispaSET inputs
    :param results:     DispaSET results
    :returns out:        Dataframe with the main power plants characteristics and the computed indicators
    """
    out = inputs['units'].loc[:, ['Nunits','PowerCapacity', 'Zone', 'Technology', 'Fuel']]

    out['startups'] = 0
    for u in out.index:
        if u in results['OutputCommitted']:
            # count the number of start-ups
            values = results['OutputCommitted'].loc[:, u].values
            diff = -(values - np.roll(values, 1))
            startups = diff > 0
            out.loc[u, 'startups'] = startups.sum()

    out['CF'] = 0
    out['Generation'] = 0
    for u in out.index:
        if u in results['OutputPower']:
            # count the number of start-ups
            out.loc[u, 'CF'] = results['OutputPower'][u].mean() / (out.loc[u, 'PowerCapacity']*out.loc[u,'Nunits'])
            out.loc[u, 'Generation'] = results['OutputPower'][u].sum()
    return out


def ds_to_df(inputs):
    """
    Function that converts the dispaset data format into a dictionary of dataframes

    :param inputs: input file
    :return: dictionary of dataframes
    """

    sets, parameters = inputs['sets'], inputs['parameters']

    # config = parameters['Config']['val']
    try:
        config = inputs['config']
        first_day = pd.datetime(config['StartDate'][0], config['StartDate'][1], config['StartDate'][2], 0)
        last_day = pd.datetime(config['StopDate'][0], config['StopDate'][1], config['StopDate'][2], 23)
        dates = pd.date_range(start=first_day, end=last_day, freq='1h')
        timeindex=True
    except:
        logging.warn('Could not find the start/stop date information in the inputs. Using an integer index')
        dates = range(1, len(sets['z']) + 1)
        timeindex=False
    if len(dates) > len(sets['h']):
        logging.error('The provided index has a length of ' + str(len(dates)) + ' while the data only comprises ' + str(
            len(sets['h'])) + ' time elements')
        sys.exit(1)
    elif len(dates) > len(sets['z']):
        logging.warn('The provided index has a length of ' + str(len(dates)) + ' while the simulation was designed for ' + str(
            len(sets['z'])) + ' time elements')
    elif len(dates) < len(sets['z']):
        logging.warn('The provided index has a length of ' + str(len(dates)) + ' while the simulation was designed for ' + str(
            len(sets['z'])) + ' time elements')

    idx = range(len(dates))

    out = {}
    out['sets'] = sets

    # Printing each parameter in a separate sheet and workbook:
    for p in parameters:
        var = parameters[p]
        dim = len(var['sets'])
        if var['sets'][-1] == 'h' and timeindex and dim > 1:
            # if len(dates) != var['val'].shape[-1]:
            #    sys.exit('The date range in the Config variable (' + str(len(dates)) + ' time steps) does not match the length of the time index (' + str(var['val'].shape[-1]) + ') for variable ' + p)
            var['firstrow'] = 5
        else:
            var['firstrow'] = 1
        if dim == 1:
            if var['sets'][0] == 'h':
                out[p] = pd.DataFrame(var['val'][idx], columns=[p], index=dates)
            else:
                out[p] = pd.DataFrame(var['val'], columns=[p], index=sets[var['sets'][0]])
        elif dim == 2:
            values = var['val']
            list_sets = [sets[var['sets'][0]], sets[var['sets'][1]]]
            if var['sets'][1] == 'h':
                out[p] = pd.DataFrame(values.transpose()[idx, :], index=dates, columns=list_sets[0])
            else:
                out[p] = pd.DataFrame(values.transpose(), index=list_sets[1], columns=list_sets[0])
        elif dim == 3:
            list_sets = [sets[var['sets'][0]], sets[var['sets'][1]], sets[var['sets'][2]]]
            values = var['val']
            values2 = np.zeros([len(list_sets[0]) * len(list_sets[1]), len(list_sets[2])])
            cols = np.zeros([2, len(list_sets[0]) * len(list_sets[1])])
            for i in range(len(list_sets[0])):
                values2[i * len(list_sets[1]):(i + 1) * len(list_sets[1]), :] = values[i, :, :]
                cols[0, i * len(list_sets[1]):(i + 1) * len(list_sets[1])] = i
                cols[1, i * len(list_sets[1]):(i + 1) * len(list_sets[1])] = range(len(list_sets[1]))

            columns = pd.MultiIndex([list_sets[0], list_sets[1]], cols)
            if var['sets'][2] == 'h':
                out[p] = pd.DataFrame(values2.transpose()[idx, :], index=dates, columns=columns)
            else:
                out[p] = pd.DataFrame(values2.transpose(), index=list_sets[2], columns=columns)
        else:
            logging.error('Only three dimensions currently supported. Parameter ' + p + ' has ' + str(dim) + ' dimensions.')
            sys.exit(1)
    return out

def CostExPost(inputs,results):
    '''
    Ex post computation of the operational costs with plotting. This allows breaking down
    the cost into its different components and check that it matches with the objective 
    function from the optimization.
    
    The cost objective function is the following:
             SystemCost(i)
             =E=
             sum(u,CostFixed(u)*Committed(u,i))
             +sum(u,CostStartUpH(u,i) + CostShutDownH(u,i))
             +sum(u,CostRampUpH(u,i) + CostRampDownH(u,i))
             +sum(u,CostVariable(u,i) * Power(u,i))
             +sum(l,PriceTransmission(l,i)*Flow(l,i))
             +sum(n,CostLoadShedding(n,i)*ShedLoad(n,i))
             +sum(chp, CostHeatSlack(chp,i) * HeatSlack(chp,i))
             +sum(chp, CostVariable(chp,i) * CHPPowerLossFactor(chp) * Heat(chp,i))
             +Config("ValueOfLostLoad","val")*(sum(n,LL_MaxPower(n,i)+LL_MinPower(n,i)))
             +0.8*Config("ValueOfLostLoad","val")*(sum(n,LL_2U(n,i)+LL_2D(n,i)+LL_3U(n,i)))
             +0.7*Config("ValueOfLostLoad","val")*sum(u,LL_RampUp(u,i)+LL_RampDown(u,i))
             +Config("CostOfSpillage","val")*sum(s,spillage(s,i));

             
    :returns: tuple with the cost components and their cumulative sums in two dataframes.
    '''
    import datetime
    
    dfin = inputs['param_df']
    timeindex = results['OutputPower'].index
    
    costs = pd.DataFrame(index=timeindex)
    
    #%% Fixed Costs:
    costs['FixedCosts'] = 0
    for u in results['OutputCommitted']:
        if u in dfin:
            costs['FixedCosts'] =+ dfin[u] * results['OutputCommited'][u]
    
            
    #%% Ramping and startup costs:
    indexinitial = timeindex[0] - datetime.timedelta(hours=1)
    powerlong = results['OutputPower'].copy()
    powerlong.loc[indexinitial,:] = 0 
    powerlong.sort_index(inplace=True)
    committedlong = results['OutputCommitted'].copy()
    for u in powerlong:
        if u in dfin['PowerInitial'].index:
            powerlong.loc[indexinitial,u] = dfin['PowerInitial'].loc[u,'PowerInitial']
            committedlong.loc[indexinitial,u] = dfin['PowerInitial'].loc[u,'PowerInitial']>0
    committedlong.sort_index(inplace=True)
            
    powerlong_shifted = powerlong.copy()
    powerlong_shifted.iloc[1:,:] = powerlong.iloc[:-1,:].values
    committedlong_shifted = committedlong.copy()
    committedlong_shifted.iloc[1:,:] = committedlong.iloc[:-1,:].values
    
    ramping = powerlong - powerlong_shifted
    startups = committedlong - committedlong_shifted
    ramping.drop([ramping.index[0]],inplace=True); startups.drop([startups.index[0]],inplace=True)
    
    CostStartUp = pd.DataFrame(index=startups.index,columns=startups.columns)
    for u in CostStartUp:
        if u in dfin['CostStartUp'].index:
            CostStartUp[u] = startups[startups>0][u].fillna(0) * dfin['CostStartUp'].loc[u,'CostStartUp']
        else:
            print('Unit ' + u + ' not found in input table CostStartUp!')
            
    CostShutDown = pd.DataFrame(index=startups.index,columns=startups.columns)
    for u in CostShutDown:
        if u in dfin['CostShutDown'].index:
            CostShutDown[u] = startups[startups<0][u].fillna(0) * dfin['CostShutDown'].loc[u,'CostShutDown']
        else:
            print('Unit ' + u + ' not found in input table CostShutDown!')
            
    CostRampUp = pd.DataFrame(index=ramping.index,columns=ramping.columns)
    for u in CostRampUp:
        if u in dfin['CostRampUp'].index:
            CostRampUp[u] = ramping[ramping>0][u].fillna(0) * dfin['CostRampUp'].loc[u,'CostRampUp']
        else:
            print('Unit ' + u + ' not found in input table CostRampUp!')
            
    CostRampDown = pd.DataFrame(index=ramping.index,columns=ramping.columns)
    for u in CostRampDown:
        if u in dfin['CostRampDown'].index:
            CostRampDown[u] = ramping[ramping<0][u].fillna(0) * dfin['CostRampDown'].loc[u,'CostRampDown']
        else:
            print('Unit ' + u + ' not found in input table CostRampDown!')
    
    costs['CostStartUp'] = CostStartUp.sum(axis=1).fillna(0)
    costs['CostShutDown'] = CostShutDown.sum(axis=1).fillna(0)
    costs['CostRampUp'] = CostRampUp.sum(axis=1).fillna(0)
    costs['CostRampDown'] = CostRampDown.sum(axis=1).fillna(0)
    
    #%% Variable cost:
    costs['CostVariable'] = (results['OutputPower'] * dfin['CostVariable']).fillna(0).sum(axis=1)
    
    #%% Transmission cost:
    costs['CostTransmission'] = (results['OutputFlow'] * dfin['PriceTransmission']).fillna(0).sum(axis=1)
    
    #%% Shedding cost:
    costs['CostLoadShedding'] = (results['OutputShedLoad'] * dfin['CostLoadShedding']).fillna(0).sum(axis=1)
    
    #%% Heating costs:
    costs['CostHeatSlack'] = (results['OutputHeatSlack'] * dfin['CostHeatSlack']).fillna(0).sum(axis=0)
    CostHeat = (results['OutputHeatSlack'] * dfin['CostHeatSlack']).fillna(0)
    CostHeat = pd.DataFrame(index=results['OutputHeat'].index,columns=results['OutputHeat'].columns)
    for u in CostHeat:
        if u in dfin['CHPPowerLossFactor'].index:
            CostHeat[u] = dfin['CostVariable'][u].fillna(0) * results['OutputHeat'][u].fillna(0) * dfin['CHPPowerLossFactor'].loc[u,'CHPPowerLossFactor']
        else:
            print('Unit ' + u + ' not found in input table CHPPowerLossFactor!')
    costs['CostHeat'] = CostHeat.sum(axis=1).fillna(0)
    
    #%% Lost loads:
    # NB: the value of lost load is currently hard coded. This will have to be updated
    costs['LostLoad'] = 80e3* (results['LostLoad_2D'].reindex(timeindex).sum(axis=1).fillna(0) + results['LostLoad_2U'].reindex(timeindex).sum(axis=1).fillna(0) + results['LostLoad_3U'].reindex(timeindex).sum(axis=1).fillna(0))  \
                       + 100e3*(results['LostLoad_MaxPower'].reindex(timeindex).sum(axis=1).fillna(0) + results['LostLoad_MinPower'].reindex(timeindex).sum(axis=1).fillna(0)) \
                       + 70e3*(results['LostLoad_RampDown'].reindex(timeindex).sum(axis=1).fillna(0) + results['LostLoad_RampUp'].reindex(timeindex).sum(axis=1).fillna(0))
        
    #%% Spillage:
    costs['Spillage'] = 1 * results['OutputSpillage'].sum(axis=1).fillna(0)
    
    #%% Plotting
    # Drop na columns:
    costs.dropna(axis=1, how='all',inplace=True)
    # Delete all-zero columns:
    costs = costs.loc[:, (costs != 0).any(axis=0)]
    
    sumcost = costs.cumsum(axis=1)
    sumcost['OutputSystemCost'] = results['OutputSystemCost']
    
    sumcost.plot(title='Cumulative sum of the cost components')
    
    #%% Warning if significant error:
    diff = (costs.sum(axis=1) - results['OutputSystemCost']).abs()
    if diff.max() > 0.01 * results['OutputSystemCost'].max():
        logging.critical('There are significant differences between the cost computed ex post and and the cost provided by the optimization results!')
    return costs,sumcost




def get_units_operation_cost(inputs, results):
    """
    Function that computes the operation cost for each power unit at each instant of time from the DispaSET results
    Operation cost includes: CostFixed + CostStartUp + CostShutDown + CostRampUp + CostRampDown + CostVariable
    
    :param inputs:      DispaSET inputs
    :param results:     DispaSET results
    :returns out:       Dataframe with the the power units in columns and the operatopn cost at each instant in rows
    
    Main Author: @AbdullahAlawad
    """
    
    datain = ds_to_df(inputs)
    
    #DataFrame with startup times for each unit (1 for startup)
    StartUps = results['OutputCommitted'].copy()
    for u in StartUps:
        values = StartUps.loc[:, u].values
        diff = -(np.roll(values, 1) - values )
        diff[diff <= 0] = 0
        StartUps[u] = diff
    
    #DataFrame with shutdown times for each unit (1 for shutdown)
    ShutDowns = results['OutputCommitted'].copy()
    for u in ShutDowns:
        values = ShutDowns.loc[:, u].values
        diff = (np.roll(values, 1) - values )
        diff[diff <= 0] = 0
        ShutDowns[u] = diff
    
    #DataFrame with ramping up levels for each unit at each instant (0 for ramping-down & leveling out)
    RampUps = results['OutputPower'].copy()
    for u in RampUps:
        values = RampUps.loc[:, u].values
        diff = -(np.roll(values, 1) - values )
        diff[diff <= 0] = 0
        RampUps[u] = diff
    
    #DataFrame with ramping down levels for each unit at each instant (0 for ramping-up & leveling out)
    RampDowns = results['OutputPower'].copy()
    for u in RampDowns:
        values = RampDowns.loc[:, u].values
        diff = (np.roll(values, 1) - values )
        diff[diff <= 0] = 0
        RampDowns[u] = diff
    
    FiexedCost = results['OutputCommitted'].copy()
    StartUpCost = results['OutputCommitted'].copy()
    ShutDownCost = results['OutputCommitted'].copy()
    RampUpCost = results['OutputCommitted'].copy()
    RampDownCost = results['OutputCommitted'].copy()
    VariableCost = results['OutputCommitted'].copy()
    UnitOperationCost = results['OutputCommitted'].copy()
    
    OperatedUnitList = results['OutputCommitted'].columns
    for u in OperatedUnitList:
        unit_indexNo = inputs['units'].index.get_loc(u)
        FiexedCost.loc[:,[u]] = np.array(results['OutputCommitted'].loc[:,[u]])*inputs['parameters']['CostFixed']['val'][unit_indexNo]
        StartUpCost.loc[:,[u]] = np.array(StartUps.loc[:,[u]])*inputs['parameters']['CostStartUp']['val'][unit_indexNo]
        ShutDownCost.loc[:,[u]] = np.array(ShutDowns.loc[:,[u]])*inputs['parameters']['CostShutDown']['val'][unit_indexNo]
        RampUpCost.loc[:,[u]] = np.array(RampUps.loc[:,[u]])*inputs['parameters']['CostRampUp']['val'][unit_indexNo]
        RampDownCost.loc[:,[u]] = np.array(RampDowns.loc[:,[u]])*inputs['parameters']['CostRampDown']['val'][unit_indexNo]
        VariableCost.loc[:,[u]] = np.array(datain['CostVariable'].loc[:,[u]])*np.array(results['OutputPower'][u]).reshape(-1,1)
    
    UnitOperationCost = FiexedCost+StartUpCost+ShutDownCost+RampUpCost+RampDownCost+VariableCost

    return UnitOperationCost<|MERGE_RESOLUTION|>--- conflicted
+++ resolved
@@ -253,17 +253,11 @@
         line_demand = mlines.Line2D([], [], color='black', label='Load')
     axes[0].set_xlim(pdrng[0],pdrng[-1])
 
-<<<<<<< HEAD
-    fig.suptitle('Power dispatch and aggregated reservoir level for country ' + demand.name[1])
-=======
     fig.suptitle('Power dispatch for zone ' + demand.name[1])
->>>>>>> 8240c3e2
 
     labels = []
     patches = []
     colorlist = []
-    
-
 
 #    # Plot negative values:
     for j in range(idx_zero):
@@ -603,24 +597,16 @@
     else:
         level = pd.Series(0, index=results['OutputPower'].index)
 
-<<<<<<< HEAD
-    demand = inputs['param_df']['Demand'][('DA', c)] / 1000 # GW
-    if ('Flex', c) in inputs['param_df']['Demand']:
-        demand += inputs['param_df']['Demand'][('Flex', c)] / 1000
+    demand = inputs['param_df']['Demand'][('DA', z)] / 1000 # GW
+    if ('Flex', z) in inputs['param_df']['Demand']:
+        demand += inputs['param_df']['Demand'][('Flex', z)] / 1000
     sum_generation = plotdata.sum(axis=1)
-    if 'OutputShedLoad' in results and c in results['OutputShedLoad']:
-        shed_load = results['OutputShedLoad'][c] / 1000 # GW
-=======
-    demand = inputs['param_df']['Demand'][('DA', z)] / 1000 # GW
-    sum_generation = plotdata.sum(axis=1)
-    #if 'OutputShedLoad' in results:
     if 'OutputShedLoad' in results and z in results['OutputShedLoad']:
         shed_load = results['OutputShedLoad'][z] / 1000 # GW
->>>>>>> 8240c3e2
     else:
         shed_load = pd.Series(0,index=demand.index) / 1000 # GW
-    if 'OutputDemandModulation' in results and c in results['OutputDemandModulation']:
-        demand_modulation = results['OutputDemandModulation'][c] / 1000 # GW
+    if 'OutputDemandModulation' in results and z in results['OutputDemandModulation']:
+        demand_modulation = results['OutputDemandModulation'][z] / 1000 # GW
         diff = (sum_generation - demand + demand_modulation + shed_load).abs()
     else:
         demand_modulation = None # GW
@@ -628,15 +614,11 @@
     if diff.max() > 0.01 * demand.max():
         logging.critical('There is up to ' + str(diff.max()/demand.max()*100) + '% difference in the instantaneous energy balance of zone ' + z)
 
-<<<<<<< HEAD
-    if 'OutputCurtailedPower' in results and c in results['OutputCurtailedPower']:
-        curtailment = results['OutputCurtailedPower'][c] / 1000 # GW
-        plot_dispatch(demand, plotdata, level, curtailment = curtailment, rng=rng, demand_modulation=demand_modulation)
-=======
+        logging.critical('There is up to ' + str(diff.max()/demand.max()*100) + '% difference in the instantaneous energy balance of country ' + c)
+
     if 'OutputCurtailedPower' in results and z in results['OutputCurtailedPower']:
         curtailment = results['OutputCurtailedPower'][z] / 1000 # GW
-        plot_dispatch(demand, plotdata, level, curtailment = curtailment, rng=rng)
->>>>>>> 8240c3e2
+        plot_dispatch(demand, plotdata, level, curtailment = curtailment, rng=rng, demand_modulation=demand_modulation)
     else:
         plot_dispatch(demand, plotdata, level, rng=rng, demand_modulation=demand_modulation)
 
