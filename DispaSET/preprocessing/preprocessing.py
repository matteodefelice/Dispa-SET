# -*- coding: utf-8 -*-
"""
This is the main file of the DispaSET pre-processing tool. It comprises a single function that generated the DispaSET simulation environment.

@author: S. Quoilin
"""

import datetime as dt
import logging
import os
import shutil
import sys

import numpy as np
import pandas as pd
try:
    from future.builtins import int
except ImportError:
    logging.warning("Couldn't import future package. Numeric operations may differ among different versions due to incompatible variable types")
    pass

from .data_check import check_units, check_chp, check_sto, check_heat_demand, check_df, isStorage, check_MinMaxFlows,check_AvailabilityFactors, check_clustering
from .utils import clustering, interconnections, incidence_matrix
from .data_handler import UnitBasedTable,NodeBasedTable,merge_series, define_parameter, write_to_excel, load_csv

from ..misc.gdx_handler import write_variables
<<<<<<< HEAD
from ..common import commons  # Load fuel types, technologies, timestep, etc

=======
from ..common import commons  # Load fuel types, technologies, timestep, etc:
>>>>>>> f3941882

GMS_FOLDER = os.path.join(os.path.dirname(__file__), '..', 'GAMS')

def get_git_revision_tag():
    """Get version of DispaSET used for this run. tag + commit hash"""
    from subprocess import check_output
    try:
        return check_output(["git", "describe","--tags"]).strip()
    except:
        return 'NA'

def build_simulation(config):
    """
    This function reads the DispaSET config, loads the specified data,
    processes it when needed, and formats it in the proper DispaSET format.
    The output of the function is a directory with all inputs and simulation files required to run a DispaSET simulation

    :param config: Dictionary with all the configuration fields loaded from the excel file. Output of the 'LoadConfig' function.
    :param plot_load: Boolean used to display a plot of the demand curves in the different zones
    """
    dispa_version = str(get_git_revision_tag())
    logging.info('New build started. DispaSET version: ' + dispa_version)
    # %%################################################################################################################
    #####################################   Main Inputs    ############################################################
    ###################################################################################################################

    # Boolean variable to check wether it is milp or lp:
    LP = config['SimulationType'] == 'LP' or config['SimulationType'] == 'LP clustered'

    # Day/hour corresponding to the first and last days of the simulation:
    # Note that the first available data corresponds to 2015.01.31 (23.00) and the
    # last day with data is 2015.12.31 (22.00)
    __, m_start, d_start, __, __, __ = config['StartDate']
    y_end, m_end, d_end, _, _, _ = config['StopDate']
    config['StopDate'] = (y_end, m_end, d_end, 23, 59, 00)  # updating stopdate to the end of the day

<<<<<<< HEAD

=======
>>>>>>> f3941882
    # Indexes of the simualtion:
    idx_std = pd.DatetimeIndex(start=pd.datetime(*config['StartDate']), end=pd.datetime(*config['StopDate']),
                               freq=commons['TimeStep'])
    idx_utc_noloc = idx_std - dt.timedelta(hours=1)
    idx_utc = idx_utc_noloc.tz_localize('UTC')

    # %%#################################################################################################################
    #####################################   Data Loading    ###########################################################
    ###################################################################################################################

    # Start and end of the simulation:
    delta = idx_utc[-1] - idx_utc[0]
    days_simulation = delta.days + 1

    # Defining missing configuration fields for backwards compatibility:
    if not isinstance(config['default']['CostLoadShedding'],(float,int)):
        config['default']['CostLoadShedding'] = 1000
    if not isinstance(config['default']['CostHeatSlack'],(float,int)):
        config['default']['CostHeatSlack'] = 50
    
    # Load :
    Load = NodeBasedTable(config['Demand'],idx_utc_noloc,config['countries'],tablename='Demand')
    
    if config['modifiers']['Demand'] != 1:
        logging.info('Scaling load curve by a factor ' + str(config['modifiers']['Demand']))
        Load = Load * config['modifiers']['Demand']

    # Interconnections:
    if os.path.isfile(config['Interconnections']):
        flows = load_csv(config['Interconnections'], index_col=0, parse_dates=True).fillna(0)
    else:
        logging.warn('No historical flows will be considered (no valid file provided)')
        flows = pd.DataFrame(index=idx_utc_noloc)
    if os.path.isfile(config['NTC']):
        NTC = load_csv(config['NTC'], index_col=0, parse_dates=True).fillna(0)
    else:
        logging.warn('No NTC values will be considered (no valid file provided)')
        NTC = pd.DataFrame(index=idx_utc_noloc)

    # Load Shedding:
    LoadShedding = NodeBasedTable(config['LoadShedding'],idx_utc_noloc,config['countries'],tablename='LoadShedding',default=config['default']['LoadShedding'])
    CostLoadShedding = NodeBasedTable(config['CostLoadShedding'],idx_utc_noloc,config['countries'],tablename='CostLoadShedding',default=config['default']['CostLoadShedding'])

    # Power plants:
    plants = pd.DataFrame()
    if os.path.isfile(config['PowerPlantData']):
        plants = load_csv(config['PowerPlantData'])
    elif '##' in config['PowerPlantData']:
        for c in config['countries']:
            path = config['PowerPlantData'].replace('##', str(c))
            tmp = load_csv(path)
            plants = plants.append(tmp, ignore_index=True)
    plants = plants[plants['Technology'] != 'Other']
    plants = plants[pd.notnull(plants['PowerCapacity'])]
    plants.index = range(len(plants))

    # Some columns can be in two format (absolute or per unit). If not specified, they are set to zero:
    for key in ['StartUpCost','NoLoadCost']:
        if key in plants:
            pass
        elif key+'_pu' in plants:
            plants[key] = plants[key+'_pu'] * plants['PowerCapacity']
        else:
            plants[key] = 0
    # check plant list:
    check_units(config, plants)
    # If not present, add the non-compulsory fields to the units table:
    for key in ['CHPPowerLossFactor','CHPPowerToHeat','CHPType','STOCapacity','STOSelfDischarge','STOMaxChargingPower','STOChargingEfficiency', 'CHPMaxHeat']:
        if key not in plants.columns:
            plants[key] = np.nan


    # Defining the hydro storages:
    plants_sto = plants[[u in commons['tech_storage'] for u in plants['Technology']]]
    # check storage plants:
    check_sto(config, plants_sto)
    
    # Defining the CHPs:
    plants_chp = plants[[str(x).lower() in commons['types_CHP'] for x in plants['CHPType']]]

    Outages = UnitBasedTable(plants,config['Outages'],idx_utc_noloc,config['countries'],fallbacks=['Unit','Technology'],tablename='Outages')
    AF = UnitBasedTable(plants,config['RenewablesAF'],idx_utc_noloc,config['countries'],fallbacks=['Unit','Technology'],tablename='AvailabilityFactors',default=1,RestrictWarning=commons['tech_renewables'])
    ReservoirLevels = UnitBasedTable(plants_sto,config['ReservoirLevels'],idx_utc_noloc,config['countries'],fallbacks=['Unit','Technology','Zone'],tablename='ReservoirLevels',default=0)
    ReservoirScaledInflows = UnitBasedTable(plants_sto,config['ReservoirScaledInflows'],idx_utc_noloc,config['countries'],fallbacks=['Unit','Technology','Zone'],tablename='ReservoirScaledInflows',default=0)
    HeatDemand = UnitBasedTable(plants_chp,config['HeatDemand'],idx_utc_noloc,config['countries'],fallbacks=['Unit'],tablename='HeatDemand',default=0)
    CostHeatSlack = UnitBasedTable(plants_chp,config['CostHeatSlack'],idx_utc_noloc,config['countries'],fallbacks=['Unit','Zone'],tablename='CostHeatSlack',default=config['default']['CostHeatSlack'])

    # data checks:
    check_AvailabilityFactors(plants,AF)
    check_heat_demand(plants,HeatDemand)

    # Fuel prices:
    fuels = ['PriceOfNuclear', 'PriceOfBlackCoal', 'PriceOfGas', 'PriceOfFuelOil', 'PriceOfBiomass', 'PriceOfCO2', 'PriceOfLignite', 'PriceOfPeat']
    FuelPrices = pd.DataFrame(columns=fuels, index=idx_utc_noloc)
    for fuel in fuels:
        if os.path.isfile(config[fuel]):
            tmp = load_csv(config[fuel], header=None, index_col=0, parse_dates=True)
            FuelPrices[fuel] = tmp[1][idx_utc_noloc].values
        elif isinstance(config['default'][fuel], (int, float, complex)):
            logging.warn('No data file found for "' + fuel + '. Using default value ' + str(config['default'][fuel]) + ' EUR')
            FuelPrices[fuel] = pd.Series(config['default'][fuel], index=idx_utc_noloc)
        # Special case for lignite and peat, for backward compatibility
        elif fuel == 'PriceOfLignite':
            logging.warn('No price data found for "' + fuel + '. Using the same value as for Black Coal')
            FuelPrices[fuel] = FuelPrices['PriceOfBlackCoal']
        elif fuel == 'PriceOfPeat':
            logging.warn('No price data found for "' + fuel + '. Using the same value as for biomass')
            FuelPrices[fuel] = FuelPrices['PriceOfBiomass']
        else:
            logging.warn('No data file or default value found for "' + fuel + '. Assuming zero marginal price!')
            FuelPrices[fuel] = pd.Series(0, index=idx_utc_noloc)

    # Interconnections:
    [Interconnections_sim, Interconnections_RoW, Interconnections] = interconnections(config['countries'], NTC, flows)

    if len(Interconnections_sim.columns) > 0:
        NTCs = Interconnections_sim.reindex(idx_utc_noloc)
    else:
        NTCs = pd.DataFrame(index=idx_utc_noloc)
    Inter_RoW = Interconnections_RoW.reindex(idx_utc_noloc)

    # Clustering of the plants:
    Plants_merged, mapping = clustering(plants, method=config['SimulationType'])
    # Check clustering:
    check_clustering(plants,Plants_merged)

    # Renaming the columns to ease the production of parameters:
    Plants_merged.rename(columns={'StartUpCost': 'CostStartUp',
                                  'RampUpMax': 'RampUpMaximum',
                                  'RampDownMax': 'RampDownMaximum',
                                  'MinUpTime': 'TimeUpMinimum',
                                  'MinDownTime': 'TimeDownMinimum',
                                  'RampingCost': 'CostRampUp',
                                  'STOCapacity': 'StorageCapacity',
                                  'STOMaxChargingPower': 'StorageChargingCapacity',
                                  'STOChargingEfficiency': 'StorageChargingEfficiency',
                                  'STOSelfDischarge': 'StorageSelfDischarge',
                                  'CO2Intensity': 'EmissionRate'}, inplace=True)
    
    for key in ['TimeUpMinimum','TimeDownMinimum']:
        if any([not x.is_integer() for x in Plants_merged[key].fillna(0).values.astype('float')]):
            logging.warn(key + ' in the power plant data has been rounded to the nearest integer value')
            Plants_merged.loc[:,key] = Plants_merged[key].fillna(0).values.astype('int32')

    if not len(Plants_merged.index.unique()) == len(Plants_merged):
        # Very unlikely case:
        logging.error('plant indexes not unique!')
        sys.exit(1)

    # Apply scaling factors:
    if config['modifiers']['Solar'] != 1:
        logging.info('Scaling Solar Capacity by a factor ' + str(config['modifiers']['Solar']))
        for u in Plants_merged.index:
            if Plants_merged.Technology[u] == 'PHOT':
                Plants_merged.loc[u, 'PowerCapacity'] = Plants_merged.loc[u, 'PowerCapacity'] * config['modifiers']['Solar']
    if config['modifiers']['Wind'] != 1:
        logging.info('Scaling Wind Capacity by a factor ' + str(config['modifiers']['Wind']))
        for u in Plants_merged.index:
            if Plants_merged.Technology[u] == 'WTON' or Plants_merged.Technology[u] == 'WTOF':
                Plants_merged.loc[u, 'PowerCapacity'] = Plants_merged.loc[u, 'PowerCapacity'] * config['modifiers']['Wind']
    if config['modifiers']['Storage'] != 1:
        logging.info('Scaling Storage Power and Capacity by a factor ' + str(config['modifiers']['Storage']))
        for u in Plants_merged.index:
            if isStorage(Plants_merged.Technology[u]):
                Plants_merged.loc[u, 'PowerCapacity'] = Plants_merged.loc[u, 'PowerCapacity'] * config['modifiers']['Storage']
                Plants_merged.loc[u, 'StorageCapacity'] = Plants_merged.loc[u, 'StorageCapacity'] * config['modifiers']['Storage']
                Plants_merged.loc[u, 'StorageChargingCapacity'] = Plants_merged.loc[u, 'StorageChargingCapacity'] * config['modifiers']['Storage']

    # Defining the hydro storages:
    Plants_sto = Plants_merged[[u in commons['tech_storage'] for u in Plants_merged['Technology']]]
    # check storage plants:
    check_sto(config, Plants_sto,raw_data=False)
    # Defining the CHPs:
    Plants_chp = Plants_merged[[x.lower() in commons['types_CHP'] for x in Plants_merged['CHPType']]].copy()
    # check chp plants:
    check_chp(config, Plants_chp)
    # For all the chp plants correct the PowerCapacity, which is defined in cogeneration mode in the inputs and in power generation model in the optimization model
    for u in Plants_chp.index:
        PowerCapacity = Plants_chp.loc[u, 'PowerCapacity']

        if Plants_chp.loc[u,'CHPType'].lower() == 'p2h':
            PurePowerCapacity = PowerCapacity
        else:
            if pd.isnull(Plants_chp.loc[u,'CHPMaxHeat']):  # If maximum heat is not defined, then it is defined as the intersection between two lines
                MaxHeat = PowerCapacity / Plants_chp.loc[u,'CHPPowerToHeat']
                Plants_chp.loc[u, 'CHPMaxHeat'] = 'inf'
            else:
                MaxHeat = Plants_chp.loc[u, 'CHPMaxHeat']
            PurePowerCapacity = PowerCapacity + Plants_chp.loc[u,'CHPPowerLossFactor'] * MaxHeat
        Plants_merged.loc[u,'PartLoadMin'] = Plants_merged.loc[u,'PartLoadMin'] * PowerCapacity / PurePowerCapacity  # FIXME: Is this correct?
        Plants_merged.loc[u,'PowerCapacity'] = PurePowerCapacity
        
    # Get the hydro time series corresponding to the original plant list: #FIXME Unused variable ?
    #StorageFormerIndexes = [s for s in plants.index if
    #                        plants['Technology'][s] in commons['tech_storage']]

    # Same with the CHPs:
    # Get the heat demand time series corresponding to the original plant list:
    CHPFormerIndexes = [s for s in plants.index if
                            plants['CHPType'][s] in commons['types_CHP']]
    for s in CHPFormerIndexes:  # for all the old plant indexes
        # get the old plant name corresponding to s:
        oldname = plants['Unit'][s]
        # newname = mapping['NewIndex'][s] #FIXME Unused variable ?
        if oldname not in HeatDemand:
            logging.warn('No heat demand profile found for CHP plant "' + str(oldname) + '". Assuming zero')
            HeatDemand[oldname] = 0
        if oldname not in CostHeatSlack:
            logging.warn('No heat cost profile found for CHP plant "' + str(oldname) + '". Assuming zero')
            CostHeatSlack[oldname] = 0
 

    # merge the outages:
    for i in plants.index:  # for all the old plant indexes
        # get the old plant name corresponding to s:
        oldname = plants['Unit'][i]
        newname = mapping['NewIndex'][i]

    # Merging the time series relative to the clustered power plants:
    ReservoirScaledInflows_merged = merge_series(plants, ReservoirScaledInflows, mapping, method='WeightedAverage', tablename='ScaledInflows')
    ReservoirLevels_merged = merge_series(plants, ReservoirLevels, mapping, tablename='ReservoirLevels')
    Outages_merged = merge_series(plants, Outages, mapping, tablename='Outages')
    HeatDemand_merged = merge_series(plants, HeatDemand, mapping, tablename='HeatDemand',method='Sum')
    AF_merged = merge_series(plants, AF, mapping, tablename='AvailabilityFactors')
    CostHeatSlack_merged = merge_series(plants, CostHeatSlack, mapping, tablename='CostHeatSlack')
    

    # %%
    # checking data
    check_df(Load, StartDate=idx_utc_noloc[0], StopDate=idx_utc_noloc[-1], name='Load')
    check_df(AF_merged, StartDate=idx_utc_noloc[0], StopDate=idx_utc_noloc[-1],
             name='AF_merged')
    check_df(Outages_merged, StartDate=idx_utc_noloc[0], StopDate=idx_utc_noloc[-1], name='Outages_merged')
    check_df(Inter_RoW, StartDate=idx_utc_noloc[0], StopDate=idx_utc_noloc[-1], name='Inter_RoW')
    check_df(FuelPrices, StartDate=idx_utc_noloc[0], StopDate=idx_utc_noloc[-1], name='FuelPrices')
    check_df(NTCs, StartDate=idx_utc_noloc[0], StopDate=idx_utc_noloc[-1], name='NTCs')
    check_df(ReservoirLevels_merged, StartDate=idx_utc_noloc[0], StopDate=idx_utc_noloc[-1],
             name='ReservoirLevels_merged')
    check_df(ReservoirScaledInflows_merged, StartDate=idx_utc_noloc[0], StopDate=idx_utc_noloc[-1],
             name='ReservoirScaledInflows_merged')
    check_df(HeatDemand_merged, StartDate=idx_utc_noloc[0], StopDate=idx_utc_noloc[-1],
             name='HeatDemand_merged')
    check_df(CostHeatSlack_merged, StartDate=idx_utc_noloc[0], StopDate=idx_utc_noloc[-1],
             name='CostHeatSlack_merged')
    check_df(LoadShedding, StartDate=idx_utc_noloc[0], StopDate=idx_utc_noloc[-1],
             name='LoadShedding')
    check_df(CostLoadShedding, StartDate=idx_utc_noloc[0], StopDate=idx_utc_noloc[-1],
             name='CostLoadShedding')

#    for key in Renewables:
#        check_df(Renewables[key], StartDate=idx_utc_noloc[0], StopDate=idx_utc_noloc[-1],
#                 name='Renewables["' + key + '"]')

    # %%%

    # Extending the data to include the look-ahead period (with constant values assumed)
    enddate_long = idx_utc_noloc[-1] + dt.timedelta(days=config['LookAhead'])
    idx_long = pd.DatetimeIndex(start=idx_utc_noloc[0], end=enddate_long, freq=commons['TimeStep'])
    Nhours_long = len(idx_long)

    # re-indexing with the longer index and filling possibly missing data at the beginning and at the end::
    Load = Load.reindex(idx_long, method='nearest').fillna(method='bfill')
    AF_merged = AF_merged.reindex(idx_long, method='nearest').fillna(method='bfill')
    Inter_RoW = Inter_RoW.reindex(idx_long, method='nearest').fillna(method='bfill')
    NTCs = NTCs.reindex(idx_long, method='nearest').fillna(method='bfill')
    FuelPrices = FuelPrices.reindex(idx_long, method='nearest').fillna(method='bfill')
    Load = Load.reindex(idx_long, method='nearest').fillna(method='bfill')
    Outages_merged = Outages_merged.reindex(idx_long, method='nearest').fillna(method='bfill')
    ReservoirLevels_merged = ReservoirLevels_merged.reindex(idx_long, method='nearest').fillna(method='bfill')
    ReservoirScaledInflows_merged = ReservoirScaledInflows_merged.reindex(idx_long, method='nearest').fillna(
        method='bfill')
    LoadShedding = LoadShedding.reindex(idx_long, method='nearest').fillna(method='bfill')
    CostLoadShedding = CostLoadShedding.reindex(idx_long, method='nearest').fillna(method='bfill')
#    for tr in Renewables:
#        Renewables[tr] = Renewables[tr].reindex(idx_long, method='nearest').fillna(method='bfill')

    # %%################################################################################################################
    ############################################   Sets    ############################################################
    ###################################################################################################################

    # The sets are defined within a dictionnary:
    sets = {}
    sets['h'] = [str(x + 1) for x in range(Nhours_long)]
    sets['z'] = [str(x + 1) for x in range(Nhours_long - config['LookAhead'] * 24)]
    sets['mk'] = ['DA', '2U', '2D']
    sets['n'] = config['countries']
    sets['u'] = Plants_merged.index.tolist()
    sets['l'] = Interconnections
    sets['f'] = commons['Fuels']
    sets['p'] = ['CO2']
    sets['s'] = Plants_sto.index.tolist()
    sets['chp'] = Plants_chp.index.tolist()
    sets['t'] = commons['Technologies']
    sets['tr'] = commons['tech_renewables']

    ###################################################################################################################
    ############################################   Parameters    ######################################################
    ###################################################################################################################

    Nunits = len(Plants_merged)
    parameters = {}

    # Each parameter is associated with certain sets, as defined in the following list:
    sets_param = {}
    sets_param['AvailabilityFactor'] = ['u', 'h']
    sets_param['CHPPowerToHeat'] = ['chp']
    sets_param['CHPPowerLossFactor'] = ['chp']
    sets_param['CHPMaxHeat'] = ['chp']
    sets_param['CostFixed'] = ['u']
    sets_param['CostHeatSlack'] = ['chp','h']
    sets_param['CostLoadShedding'] = ['n','h']
    sets_param['CostRampUp'] = ['u']
    sets_param['CostRampDown'] = ['u']
    sets_param['CostShutDown'] = ['u']
    sets_param['CostStartUp'] = ['u']
    sets_param['CostVariable'] = ['u', 'h']
    sets_param['Curtailment'] = ['n']
    sets_param['Demand'] = ['mk', 'n', 'h']
    sets_param['Efficiency'] = ['u']
    sets_param['EmissionMaximum'] = ['n', 'p']
    sets_param['EmissionRate'] = ['u', 'p']
    sets_param['FlowMaximum'] = ['l', 'h']
    sets_param['FlowMinimum'] = ['l', 'h']
    sets_param['Fuel'] = ['u', 'f']
    sets_param['HeatDemand'] = ['chp','h']
    sets_param['LineNode'] = ['l', 'n']
    sets_param['LoadShedding'] = ['n','h']
    sets_param['Location'] = ['u', 'n']
    sets_param['Markup'] = ['u', 'h']
    sets_param['Nunits'] = ['u']
    sets_param['OutageFactor'] = ['u', 'h']
    sets_param['PartLoadMin'] = ['u']
    sets_param['PowerCapacity'] = ['u']
    sets_param['PowerInitial'] = ['u']
    sets_param['PriceTransmission'] = ['l', 'h']
    sets_param['RampUpMaximum'] = ['u']
    sets_param['RampDownMaximum'] = ['u']
    sets_param['RampStartUpMaximum'] = ['u']
    sets_param['RampShutDownMaximum'] = ['u']
    sets_param['Reserve'] = ['t']
    sets_param['StorageCapacity'] = ['u']
    sets_param['StorageChargingCapacity'] = ['s']
    sets_param['StorageChargingEfficiency'] = ['s']
    sets_param['StorageDischargeEfficiency'] = ['s']
    sets_param['StorageSelfDischarge'] = ['u']
    sets_param['StorageInflow'] = ['s', 'h']
    sets_param['StorageInitial'] = ['s']
    sets_param['StorageMinimum'] = ['s']
    sets_param['StorageOutflow'] = ['s', 'h']
    sets_param['StorageProfile'] = ['s', 'h']
    sets_param['Technology'] = ['u', 't']
    sets_param['TimeUpMinimum'] = ['u']
    sets_param['TimeDownMinimum'] = ['u']

    # Define all the parameters and set a default value of zero:
    for var in sets_param:
        parameters[var] = define_parameter(sets_param[var], sets, value=0)

    # List of parameters whose default value is 1
    for var in ['AvailabilityFactor', 'Efficiency', 'Curtailment', 'StorageChargingEfficiency',
                'StorageDischargeEfficiency', 'Nunits']:
        parameters[var] = define_parameter(sets_param[var], sets, value=1)

    # List of parameters whose default value is very high
    for var in ['RampUpMaximum', 'RampDownMaximum', 'RampStartUpMaximum', 'RampShutDownMaximum',
                'EmissionMaximum']:
        parameters[var] = define_parameter(sets_param[var], sets, value=1e7)

    # Boolean parameters:
    for var in ['Technology', 'Fuel', 'Reserve', 'Location']:
        parameters[var] = define_parameter(sets_param[var], sets, value='bool')

    # %%
    # List of parameters whose value is known, and provided in the dataframe Plants_merged.
    for var in ['Efficiency', 'PowerCapacity', 'PartLoadMin', 'TimeUpMinimum', 'TimeDownMinimum', 'CostStartUp',
                'CostRampUp','StorageCapacity', 'StorageSelfDischarge']:
        parameters[var]['val'] = Plants_merged[var].values

    # List of parameters whose value is not necessarily specified in the dataframe Plants_merged
    for var in ['Nunits']:
        if var in Plants_merged:
            parameters[var]['val'] = Plants_merged[var].values


    # List of parameters whose value is known, and provided in the dataframe Plants_sto.
    for var in ['StorageChargingCapacity', 'StorageChargingEfficiency']:
        parameters[var]['val'] = Plants_sto[var].values

    # The storage discharge efficiency is actually given by the unit efficiency:
    parameters['StorageDischargeEfficiency']['val'] = Plants_sto['Efficiency'].values
    
    # List of parameters whose value is known, and provided in the dataframe Plants_chp
    for var in ['CHPPowerToHeat','CHPPowerLossFactor', 'CHPMaxHeat']:
        parameters[var]['val'] = Plants_chp[var].values

    # Storage profile and initial state:
    for i, s in enumerate(sets['s']):
        if s in ReservoirLevels_merged:
            # get the time
            parameters['StorageInitial']['val'][i] = ReservoirLevels_merged[s][idx_long[0]] * \
                                                     Plants_sto['StorageCapacity'][s] * Plants_sto['Nunits'][s]
            parameters['StorageProfile']['val'][i, :] = ReservoirLevels_merged[s][idx_long].values
            if any(ReservoirLevels_merged[s] > 1):
                logging.warn(s + ': The reservoir level is sometimes higher than its capacity!')
        else:
            logging.warn( 'Could not find reservoir level data for storage plant ' + s + '. Assuming 50% of capacity')
            parameters['StorageInitial']['val'][i] = 0.5 * Plants_sto['StorageCapacity'][s]
            parameters['StorageProfile']['val'][i, :] = 0.5

    # Storage Inflows:
    for i, s in enumerate(sets['s']):
        if s in ReservoirScaledInflows_merged:
            parameters['StorageInflow']['val'][i, :] = ReservoirScaledInflows_merged[s][idx_long].values * \
                                                       Plants_sto['PowerCapacity'][s]
    # CHP time series:
    for i, u in enumerate(sets['chp']):
        if u in HeatDemand_merged:
            parameters['HeatDemand']['val'][i, :] = HeatDemand_merged[u][idx_long].values
            parameters['CostHeatSlack']['val'][i, :] = CostHeatSlack_merged[u][idx_long].values

    # Ramping rates are reconstructed for the non dimensional value provided (start-up and normal ramping are not differentiated)
    parameters['RampUpMaximum']['val'] = Plants_merged['RampUpRate'].values * Plants_merged['PowerCapacity'].values * 60
    parameters['RampDownMaximum']['val'] = Plants_merged['RampDownRate'].values * Plants_merged[
        'PowerCapacity'].values * 60
    parameters['RampStartUpMaximum']['val'] = Plants_merged['RampUpRate'].values * Plants_merged[
        'PowerCapacity'].values * 60
    parameters['RampShutDownMaximum']['val'] = Plants_merged['RampDownRate'].values * Plants_merged[
        'PowerCapacity'].values * 60

    # If Curtailment is not allowed, set to 0:
    if config['AllowCurtailment'] == 0:
        parameters['Curtailment'] = define_parameter(sets_param['Curtailment'], sets, value=0)

    # Availability Factors
    if len(AF_merged.columns) != 0:
        for i, u in enumerate(sets['u']):
            if u in AF_merged.columns:
                parameters['AvailabilityFactor']['val'][i, :] = AF_merged[u].values


    # Demand
    # Dayahead['NL'][1800:1896] = Dayahead['NL'][1632:1728]
    reserve_2U_tot = {i: (np.sqrt(10 * max(Load[i]) + 150 ** 2) - 150) for i in Load.columns}
    reserve_2D_tot = {i: (0.5 * reserve_2U_tot[i]) for i in Load.columns}

    values = np.ndarray([len(sets['mk']), len(sets['n']), len(sets['h'])])
    for i in range(len(sets['n'])):
        values[0, i, :] = Load[sets['n'][i]]
        values[1, i, :] = reserve_2U_tot[sets['n'][i]]
        values[2, i, :] = reserve_2D_tot[sets['n'][i]]
    parameters['Demand'] = {'sets': sets_param['Demand'], 'val': values}

    # Emission Rate:
    parameters['EmissionRate']['val'][:, 0] = Plants_merged['EmissionRate'].values

    # Load Shedding:
    for i, c in enumerate(sets['n']):
        parameters['LoadShedding']['val'][i] = LoadShedding[c] * Load[c].max()
        parameters['CostLoadShedding']['val'][i] = CostLoadShedding[c]

    # %%#################################################################################################################################################################################################
    # Variable Cost
    # Equivalence dictionary between fuel types and price entries in the config sheet:
    FuelEntries = {'BIO':'PriceOfBiomass', 'GAS':'PriceOfGas', 'HRD':'PriceOfBlackCoal', 'LIG':'PriceOfLignite', 'NUC':'PriceOfNuclear', 'OIL':'PriceOfFuelOil', 'PEA':'PriceOfPeat'}
    for unit in range(Nunits):
        found = False
        for FuelEntry in FuelEntries:
            if Plants_merged['Fuel'][unit] == FuelEntry:
                parameters['CostVariable']['val'][unit, :] = FuelPrices[FuelEntries[FuelEntry]] / Plants_merged['Efficiency'][unit] + \
                                                             Plants_merged['EmissionRate'][unit] * FuelPrices['PriceOfCO2']
                found = True
        # Special case for biomass plants, which are not included in EU ETS:
        if Plants_merged['Fuel'][unit] == 'BIO':
            parameters['CostVariable']['val'][unit, :] = FuelPrices['PriceOfBiomass'] / Plants_merged['Efficiency'][
                unit]
            found = True
        if not found:
            logging.warn('No fuel price value has been found for fuel ' + Plants_merged['Fuel'][unit] + ' in unit ' + \
                  Plants_merged['Unit'][unit] + '. A null variable cost has been assigned')

    # %%#################################################################################################################################################################################################

    # Maximum Line Capacity
    for i, l in enumerate(sets['l']):
        if l in NTCs.columns:
            parameters['FlowMaximum']['val'][i, :] = NTCs[l]
        if l in Inter_RoW.columns:
            parameters['FlowMaximum']['val'][i, :] = Inter_RoW[l]
            parameters['FlowMinimum']['val'][i, :] = Inter_RoW[l]
    # Check values:
    check_MinMaxFlows(parameters['FlowMinimum']['val'],parameters['FlowMaximum']['val'])
    
    parameters['LineNode'] = incidence_matrix(sets, 'l', parameters, 'LineNode')

    # Outage Factors
    if len(Outages_merged.columns) != 0:
        for i, u in enumerate(sets['u']):
            if u in Outages_merged.columns:
                parameters['OutageFactor']['val'][i, :] = Outages_merged[u].values
            else:
                logging.warn('Outages factors not found for unit ' + u + '. Assuming no outages')

    # Participation to the reserve market
    values = np.array([s in config['ReserveParticipation'] for s in sets['t']], dtype='bool')
    parameters['Reserve'] = {'sets': sets_param['Reserve'], 'val': values}

    # Technologies
    for unit in range(Nunits):
        idx = sets['t'].index(Plants_merged['Technology'][unit])
        parameters['Technology']['val'][unit, idx] = True

        # Fuels
    for unit in range(Nunits):
        idx = sets['f'].index(Plants_merged['Fuel'][unit])
        parameters['Fuel']['val'][unit, idx] = True

        # Location
    for i in range(len(sets['n'])):
        parameters['Location']['val'][:, i] = (Plants_merged['Zone'] == config['countries'][i]).values

    # CHPType parameter:
    sets['chp_type'] = ['Extraction','Back-Pressure', 'P2H']
    parameters['CHPType'] = define_parameter(['chp','chp_type'],sets,value=0)
    for i,u in enumerate(sets['chp']):
        if u in Plants_chp.index:
            if Plants_chp.loc[u,'CHPType'].lower() == 'extraction':
                parameters['CHPType']['val'][i,0] = 1
            elif Plants_chp.loc[u,'CHPType'].lower() == 'back-pressure':
                parameters['CHPType']['val'][i,1] = 1
            elif Plants_chp.loc[u,'CHPType'].lower() == 'p2h':
                parameters['CHPType']['val'][i,2] = 1
            else:
                logging.error('CHPType not valid for plant ' + u)
                sys.exit(1)

    # Initial Power
    if 'InitialPower' in Plants_merged:
        parameters['PowerInitial']['val'] = Plants_merged['InitialPower'].values
    else:
        for i in range(Nunits):
            # Nuclear and Fossil Gas greater than 350 MW are up (assumption):
            if Plants_merged['Fuel'][i] in ['GAS', 'NUC'] and Plants_merged['PowerCapacity'][i] > 350:
                parameters['PowerInitial']['val'][i] = (Plants_merged['PartLoadMin'][i] + 1) / 2 * \
                                                       Plants_merged['PowerCapacity'][i]
            # Config variables:
    sets['x_config'] = ['FirstDay', 'LastDay', 'RollingHorizon Length', 'RollingHorizon LookAhead']
    sets['y_config'] = ['year', 'month', 'day']
    dd_begin = idx_long[4]
    dd_end = idx_long[-2]

    values = np.array([
        [dd_begin.year, dd_begin.month, dd_begin.day],
        [dd_end.year, dd_end.month, dd_end.day],
        [0, 0, config['HorizonLength']],
        [0, 0, config['LookAhead']]
    ])
    parameters['Config'] = {'sets': ['x_config', 'y_config'], 'val': values}

    # %%#################################################################################################################
    ######################################   Simulation Environment     ################################################
    ####################################################################################################################

    # Output folder:
    sim = config['SimulationDirectory']

    # Simulation data:
    SimData = {'sets': sets, 'parameters': parameters, 'config': config, 'units': Plants_merged, 'version': dispa_version}

    # list_vars = []
    gdx_out = "Inputs.gdx"
    if config['WriteGDX']:
        write_variables(config['GAMS_folder'], gdx_out, [sets, parameters])

    # if the sim variable was not defined:
    if 'sim' not in locals():
        logging.error('Please provide a path where to store the DispaSET inputs (in the "sim" variable)')
        sys.exit(1)

    if not os.path.exists(sim):
        os.makedirs(sim)
    if LP:
        fin = open(os.path.join(GMS_FOLDER, 'UCM_h.gms'))
        fout = open(os.path.join(sim,'UCM_h.gms'), "wt")
        for line in fin:
            fout.write(line.replace('$setglobal LPFormulation 0', '$setglobal LPFormulation 1'))
        fin.close()
        fout.close()
    else:
        shutil.copyfile(os.path.join(GMS_FOLDER, 'UCM_h.gms'),
                        os.path.join(sim, 'UCM_h.gms'))
    gmsfile = open(os.path.join(sim, 'UCM.gpr'), 'w')
    gmsfile.write(
        '[PROJECT] \n \n[RP:UCM_H] \n1= \n[OPENWINDOW_1] \nFILE0=UCM_h.gms \nFILE1=UCM_h.gms \nMAXIM=1 \nTOP=50 \nLEFT=50 \nHEIGHT=400 \nWIDTH=400')
    gmsfile.close()
    shutil.copyfile(os.path.join(GMS_FOLDER, 'writeresults.gms'),
                    os.path.join(sim, 'writeresults.gms'))
    # Create cplex option file
    cplex_options = {'epgap': 0.05, # TODO: For the moment hardcoded, it has to be moved to a config file
                     'numericalemphasis': 0,
                     'scaind': 1,
                     'lpmethod': 4,
                     'relaxfixedinfeas': 0}

    lines_to_write = ['{} {}'.format(k, v) for k, v in cplex_options.items()]
    with open(os.path.join(GMS_FOLDER, 'cplex.opt'), 'w') as f:
        for line in lines_to_write:
            f.write(line + '\n')

    shutil.copyfile(os.path.join(GMS_FOLDER, 'cplex.opt'),
                    os.path.join(sim, 'cplex.opt'))

    logging.debug('Using gams file from ' + GMS_FOLDER)
    if config['WriteGDX']:
        shutil.copy(gdx_out, sim + '/')
        os.remove(gdx_out)
    # Copy bat file to generate gdx file directly from excel:
    shutil.copy(os.path.join(GMS_FOLDER, 'makeGDX.bat'),
                os.path.join(sim, 'makeGDX.bat'))

    if config['WriteExcel']:
        write_to_excel(sim, [sets, parameters])

    if config['WritePickle']:
        try:
            import cPickle as pickle
        except ImportError:
            import pickle
        with open(os.path.join(sim, 'Inputs.p'), 'wb') as pfile:
            pickle.dump(SimData, pfile, protocol=pickle.HIGHEST_PROTOCOL)
    logging.info('Build finished')
    
    if os.path.isfile('warn.log'):
        shutil.copy('warn.log', os.path.join(sim, 'warn_preprocessing.log'))


    return SimData

def adjust_capacity(inputs,tech_fuel,scaling=1,value=None,singleunit=False,write_gdx=False,dest_path=''):
    '''
    Function used to modify the installed capacities in the Dispa-SET generated input data
    The function update the Inputs.p file in the simulation directory at each call
    
    :param inputs:      Input data dictionnary OR path to the simulation directory containing Inputs.p
    :param tech_fuel:   tuple with the technology and fuel type for which the capacity should be modified
    :param scaling:     Scaling factor to be applied to the installed capacity
    :param value:       Absolute value of the desired capacity (! Applied only if scaling != 1 !)
    :param singleunit:  Set to true if the technology should remain lumped in a single unit
    :param write_gdx:   boolean defining if Inputs.gdx should be also overwritten with the new data
    :param dest_path:   Simulation environment path to write the new input data. If unspecified, no data is written!
    :return:            New SimData dictionnary 
    '''
    import pickle

    if isinstance(inputs,str) or isinstance(inputs,unicode):
        path = inputs
        inputfile = path + '/Inputs.p'
        if not os.path.exists(path):
            sys.exit('Path + "' + path + '" not found')
        with open(inputfile, 'rb') as f:
            SimData = pickle.load(f)
    elif isinstance(inputs,dict):
        SimData = inputs
        path = SimData['config']['SimulationDirectory']
    else:
        logging.error('The input data must be either a dictionnary or string containing a valid directory')
        sys.exit(1)

    if not isinstance(tech_fuel,tuple):
        sys.exit('tech_fuel must be a tuple')

    # find the units to be scaled:
    cond = (SimData['units']['Technology'] == tech_fuel[0]) & (SimData['units']['Fuel'] == tech_fuel[1])
    units = SimData['units'][cond]
    idx = pd.Series(np.where(cond)[0],index=units.index)
    TotalCapacity = (units.PowerCapacity*units.Nunits).sum()
    if scaling != 1:
        RequiredCapacity = TotalCapacity*scaling
    elif value is not None:
        RequiredCapacity = value
    else:
        RequiredCapacity = TotalCapacity
    if singleunit:
        Nunits_new = pd.Series(1,index=units.index)
    else:
        Nunits_new = (units.Nunits * RequiredCapacity/TotalCapacity).round()
    Nunits_new[Nunits_new < 1] = 1
    Cap_new = units.PowerCapacity * RequiredCapacity/(units.PowerCapacity*Nunits_new).sum()
    for u in units.index:
        logging.info('Unit ' + u +':')
        logging.info('    PowerCapacity: ' + str(SimData['units'].PowerCapacity[u]) + ' --> ' + str(Cap_new[u]))
        logging.info('    Nunits: ' + str(SimData['units'].Nunits[u]) + ' --> ' + str(Nunits_new[u]))
        factor = Cap_new[u]/SimData['units'].PowerCapacity[u]
        SimData['parameters']['PowerCapacity']['val'][idx[u]] = Cap_new[u]
        SimData['parameters']['Nunits']['val'][idx[u]] = Nunits_new[u]
        SimData['units'].loc[u,'PowerCapacity'] = Cap_new[u]
        SimData['units'].loc[u,'Nunits'] = Nunits_new[u]
        for col in ['CostStartUp', 'NoLoadCost','StorageCapacity','StorageChargingCapacity']:
            SimData['units'].loc[u,col] = SimData['units'].loc[u,col] * factor
        for param in ['CostShutDown','CostStartUp','PowerInitial','RampDownMaximum','RampShutDownMaximum','RampStartUpMaximum','RampUpMaximum','StorageCapacity']:
            SimData['parameters'][param]['val'][idx[u]] = SimData['parameters'][param]['val'][idx[u]]*factor
        for param in ['StorageChargingCapacity']:
            # find index, if any:
            idx_s = np.where(np.array(SimData['sets']['s']) == u)[0]
            if len(idx_s) == 1:
                idx_s = idx_s[0]
                SimData['parameters'][param]['val'][idx_s] = SimData['parameters'][param]['val'][idx_s]*factor
    if dest_path == '':
        logging.info('Not writing any input data to the disk')
    else:
        if not os.path.isdir(dest_path):
            shutil.copytree(path,dest_path)
            logging.info('Created simulation environment directory ' + dest_path)
        logging.info('Writing input files to ' + dest_path)
        with open(os.path.join(dest_path, 'Inputs.p'), 'wb') as pfile:
            pickle.dump(SimData, pfile, protocol=pickle.HIGHEST_PROTOCOL)
        if write_gdx:
            write_variables(SimData['config']['GAMS_folder'], 'Inputs.gdx', [SimData['sets'], SimData['parameters']])
            shutil.copy('Inputs.gdx', dest_path + '/')
            os.remove('Inputs.gdx')
    return SimData


def adjust_storage(inputs,tech_fuel,scaling=1,value=None,write_gdx=False,dest_path=''):
    '''
    Function used to modify the storage capacities in the Dispa-SET generated input data
    The function update the Inputs.p file in the simulation directory at each call
    
    :param inputs:      Input data dictionnary OR path to the simulation directory containing Inputs.p
    :param tech_fuel:   tuple with the technology and fuel type for which the capacity should be modified
    :param scaling:     Scaling factor to be applied to the installed capacity
    :param value:       Absolute value of the desired capacity (! Applied only if scaling != 1 !)
    :param write_gdx:   boolean defining if Inputs.gdx should be also overwritten with the new data
    :param dest_path:   Simulation environment path to write the new input data. If unspecified, no data is written!
    :return:            New SimData dictionnary 
    '''
    import pickle

    if isinstance(inputs,str) or isinstance(inputs,unicode):
        path = inputs
        inputfile = path + '/Inputs.p'
        if not os.path.exists(path):
            sys.exit('Path + "' + path + '" not found')
        with open(inputfile, 'rb') as f:
            SimData = pickle.load(f)
    elif isinstance(inputs,dict):
        SimData = inputs
    else:
        logging.error('The input data must be either a dictionnary or string containing a valid directory')
        sys.exit(1)

    if not isinstance(tech_fuel,tuple):
        sys.exit('tech_fuel must be a tuple')

    # find the units to be scaled:
    cond = (SimData['units']['Technology'] == tech_fuel[0]) & (SimData['units']['Fuel'] == tech_fuel[1]) & (SimData['units']['StorageCapacity'] > 0)
    units = SimData['units'][cond]
    idx = pd.Series(np.where(cond)[0],index=units.index)
    TotalCapacity = (units.StorageCapacity*units.Nunits).sum()
    if scaling != 1:
        RequiredCapacity = TotalCapacity*scaling
    elif value is not None:
        RequiredCapacity = value
    else:
        RequiredCapacity = TotalCapacity
    factor = RequiredCapacity/TotalCapacity
    for u in units.index:
        logging.info('Unit ' + u +':')
        logging.info('    StorageCapacity: ' + str(SimData['units'].StorageCapacity[u]) + ' --> ' + str(SimData['units'].StorageCapacity[u]*factor))
        SimData['units'].loc[u,'StorageCapacity'] = SimData['units'].loc[u,'StorageCapacity']*factor
        SimData['parameters']['StorageCapacity']['val'][idx[u]] = SimData['parameters']['StorageCapacity']['val'][idx[u]]*factor

    if dest_path == '':
        logging.info('Not writing any input data to the disk')
    else:
        if not os.path.isdir(dest_path):
            shutil.copytree(path,dest_path)
            logging.info('Created simulation environment directory ' + dest_path)
        logging.info('Writing input files to ' + dest_path)
        import cPickle
        with open(os.path.join(dest_path, 'Inputs.p'), 'wb') as pfile:
            cPickle.dump(SimData, pfile, protocol=cPickle.HIGHEST_PROTOCOL)
        if write_gdx:
            write_variables(SimData['config']['GAMS_folder'], 'Inputs.gdx', [SimData['sets'], SimData['parameters']])
            shutil.copy('Inputs.gdx', dest_path + '/')
            os.remove('Inputs.gdx')
    return SimData



<|MERGE_RESOLUTION|>--- conflicted
+++ resolved
@@ -24,12 +24,7 @@
 from .data_handler import UnitBasedTable,NodeBasedTable,merge_series, define_parameter, write_to_excel, load_csv
 
 from ..misc.gdx_handler import write_variables
-<<<<<<< HEAD
-from ..common import commons  # Load fuel types, technologies, timestep, etc
-
-=======
 from ..common import commons  # Load fuel types, technologies, timestep, etc:
->>>>>>> f3941882
 
 GMS_FOLDER = os.path.join(os.path.dirname(__file__), '..', 'GAMS')
 
@@ -66,10 +61,6 @@
     y_end, m_end, d_end, _, _, _ = config['StopDate']
     config['StopDate'] = (y_end, m_end, d_end, 23, 59, 00)  # updating stopdate to the end of the day
 
-<<<<<<< HEAD
-
-=======
->>>>>>> f3941882
     # Indexes of the simualtion:
     idx_std = pd.DatetimeIndex(start=pd.datetime(*config['StartDate']), end=pd.datetime(*config['StopDate']),
                                freq=commons['TimeStep'])
